--- conflicted
+++ resolved
@@ -1,12 +1,7 @@
 dython==0.7.3
 scipy
-<<<<<<< HEAD
-seaborn
 pandas==1.5.*
-=======
 seaborn<=0.11.1
-pandas
->>>>>>> 0d0db9a1
 numpy
 matplotlib
 tqdm
