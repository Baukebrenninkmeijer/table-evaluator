import setuptools

with open("README.md", "r") as fh:
    long_description = fh.read()

setuptools.setup(
    name="table-evaluator",
<<<<<<< HEAD
    version="v1.4.0",
=======
    version="v1.4.2",
>>>>>>> 0d0db9a1
    author="Bauke Brenninkmeijer",
    author_email="bauke.brenninkmeijer@gmail.com",
    description="A package to evaluate how close a synthetic data set is to real data.",
    long_description=long_description,
    long_description_content_type="text/markdown",
    url="https://github.com/Baukebrenninkmeijer/Table-Evaluator",
    packages=setuptools.find_packages(),
    install_requires=[
        'pandas==1.5.*',
        'numpy',
        'tqdm',
        'psutil',
<<<<<<< HEAD
        'dython==0.7.3',
        'seaborn',
=======
        'dython==0.5.1',
        'seaborn<=0.11.1',
>>>>>>> 0d0db9a1
        'matplotlib',
        'scikit-learn',
        'scipy'
    ],
    classifiers=[
        'Programming Language :: Python',
        'Programming Language :: Python :: 3',
        'Programming Language :: Python :: 3.8',
        'Programming Language :: Python :: 3.9',
        'Programming Language :: Python :: 3.10',
        'Programming Language :: Python :: 3 :: Only',
        "License :: OSI Approved :: MIT License",
        "Operating System :: OS Independent",
    ],
)<|MERGE_RESOLUTION|>--- conflicted
+++ resolved
@@ -5,11 +5,7 @@
 
 setuptools.setup(
     name="table-evaluator",
-<<<<<<< HEAD
-    version="v1.4.0",
-=======
-    version="v1.4.2",
->>>>>>> 0d0db9a1
+    version="v1.5.0",
     author="Bauke Brenninkmeijer",
     author_email="bauke.brenninkmeijer@gmail.com",
     description="A package to evaluate how close a synthetic data set is to real data.",
@@ -22,13 +18,8 @@
         'numpy',
         'tqdm',
         'psutil',
-<<<<<<< HEAD
         'dython==0.7.3',
-        'seaborn',
-=======
-        'dython==0.5.1',
         'seaborn<=0.11.1',
->>>>>>> 0d0db9a1
         'matplotlib',
         'scikit-learn',
         'scipy'
