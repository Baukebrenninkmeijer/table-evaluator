--- conflicted
+++ resolved
@@ -583,13 +583,8 @@
 
         return column_correlations(real, fake, self.categorical_columns)
 
-<<<<<<< HEAD
-    def evaluate(self, target_col: str, target_type: str = 'class', metric: str = None, verbose=None,
-                 n_samples_distance: int = 20000, kfold: bool = False) -> Dict:
-=======
     def evaluate(self, target_col: str, target_type: str = 'class', metric: str = None, verbose: bool = None,
-                 n_samples_distance: int = 20000, notebook: bool = False) -> Dict:
->>>>>>> 91335b02
+                 n_samples_distance: int = 20000, kfold: bool = False, notebook: bool = False) -> Dict:
         """
         Determine correlation between attributes from the real and fake dataset using a given metric.
         All metrics from scipy.stats are available.
@@ -600,6 +595,7 @@
             By default Pearson's r is used. Alternatives include Spearman rho (scipy.stats.spearmanr) or Kendall Tau (scipy.stats.kendalltau).
         :param n_samples_distance: The number of samples to take for the row distance. See documentation of ``tableEvaluator.row_distance`` for details.
         :param kfold: Use a 5-fold CV for the ML estimators if set to True. Train/Test on 80%/20% of the data if set to False.
+        :param notebook: Better visualization of the results in a python notebook
         :param verbose: whether to print verbose logging.
         """
         self.verbose = verbose if verbose is not None else self.verbose
@@ -613,12 +609,7 @@
         basic_statistical = self.basic_statistical_evaluation()
         correlation_correlation = self.correlation_correlation()
         column_correlation = self.column_correlations()
-<<<<<<< HEAD
         estimators = self.estimator_evaluation(target_col=target_col, target_type=target_type, kfold=kfold)
-        pca_variance = self.pca_correlation()
-=======
-        estimators = self.estimator_evaluation(target_col=target_col, target_type=target_type)
->>>>>>> 91335b02
         nearest_neighbor = self.row_distance(n_samples=n_samples_distance)
 
         miscellaneous_dict = {
@@ -645,7 +636,6 @@
             'Correlation column correlations': correlation_correlation,
             'Mean Correlation between fake and real columns': column_correlation,
             f'{"1 - MAPE Estimator results" if self.target_type == "class" else "Correlation RMSE"}': estimators,
-            #'1 - MAPE 5 PCA components': pca_variance,
         }
         similarity_score = np.mean(list(all_results_dict.values()))
         all_results_dict['Similarity Score'] = similarity_score
