import logging
import warnings
from collections.abc import Callable
from os import PathLike

import numpy as np
import pandas as pd
from scipy import stats
from sklearn.exceptions import ConvergenceWarning

<<<<<<< HEAD
from table_evaluator import metrics as te_metrics
from table_evaluator.constants import RANDOM_SEED
=======
# Import metrics module directly
from table_evaluator import metrics as te_metrics
from table_evaluator.metrics.statistical import associations
>>>>>>> 54f84d6e
from table_evaluator.core.evaluation_config import EvaluationConfig
from table_evaluator.evaluators.advanced_privacy import AdvancedPrivacyEvaluator
from table_evaluator.evaluators.advanced_statistical import AdvancedStatisticalEvaluator
from table_evaluator.metrics.ml import MLEvaluator
from table_evaluator.evaluators.privacy_evaluator import PrivacyEvaluator
from table_evaluator.evaluators.statistical_evaluator import StatisticalEvaluator
from table_evaluator.metrics.statistical import associations
from table_evaluator.notebook import EvaluationResult, visualize_notebook
from table_evaluator.utils import _preprocess_data, dict_to_df, numerical_encoding
from table_evaluator.visualization.visualization_manager import VisualizationManager

logger = logging.getLogger(__name__)


class TableEvaluator:
    """
    Class for evaluating synthetic data. It is given the real and fake data and allows the user to easily evaluate data
    with the `evaluate` method. Additional evaluations can be done with the different methods of evaluate and the visual
    evaluation method.
    """

    comparison_metric: Callable

    def __init__(
        self,
        real: pd.DataFrame,
        fake: pd.DataFrame,
        cat_cols: list[str] | None = None,
        unique_thresh: int = 0,
        metric: str | Callable = 'pearsonr',
        verbose: bool = False,
        n_samples: int | None = None,
        name: str | None = None,
        seed: int = RANDOM_SEED,
        sample: bool = False,
        infer_types: bool = True,
    ):
        """
        Initialize the TableEvaluator with real and fake datasets.

        Args:
            real (pd.DataFrame): Real dataset.
            fake (pd.DataFrame): Synthetic dataset.
            cat_cols (Optional[List[str]], optional): Columns to be evaluated as discrete. If provided, unique_thresh
                is ignored. Defaults to None.
            unique_thresh (int, optional): Threshold for automatic evaluation if a column is numeric. Defaults to 0.
            metric (str, optional): Metric for evaluating linear relations. Defaults to "pearsonr".
            verbose (bool, optional): Whether to print verbose output. Defaults to False.
            n_samples (Optional[int], optional): Number of samples to evaluate. If None, takes the minimum length of
                both datasets. Defaults to None.
            name (Optional[str], optional): Name of the TableEvaluator, used in plotting functions. Defaults to None.
            seed (int, optional): Random seed for reproducibility. Defaults to RANDOM_SEED.
            sample (bool, optional): Whether to sample the datasets to n_samples. Defaults to False.
        """
        # Input validation
        if not isinstance(real, pd.DataFrame):
            raise TypeError('real must be a pandas DataFrame')
        if not isinstance(fake, pd.DataFrame):
            raise TypeError('fake must be a pandas DataFrame')

        if len(real) == 0:
            raise ValueError('real DataFrame cannot be empty')
        if len(fake) == 0:
            raise ValueError('fake DataFrame cannot be empty')

        if len(real.columns) == 0:
            raise ValueError('real DataFrame must have at least one column')
        if len(fake.columns) == 0:
            raise ValueError('fake DataFrame must have at least one column')

        # Check column alignment
        if set(real.columns) != set(fake.columns):
            missing_in_fake = set(real.columns) - set(fake.columns)
            missing_in_real = set(fake.columns) - set(real.columns)
            error_msg = 'real and fake DataFrames must have the same columns.'
            if missing_in_fake:
                error_msg += f' Missing in fake: {missing_in_fake}.'
            if missing_in_real:
                error_msg += f' Missing in real: {missing_in_real}.'
            raise ValueError(error_msg)

        # Validate categorical columns
        if cat_cols is not None:
            if not isinstance(cat_cols, list):
                raise TypeError('cat_cols must be a list of strings or None')
            invalid_cols = set(cat_cols) - set(real.columns)
            if invalid_cols:
                raise ValueError(f'cat_cols contains columns not in DataFrames: {invalid_cols}')

        # Validate other parameters
        if not isinstance(unique_thresh, int) or unique_thresh < 0:
            raise ValueError('unique_thresh must be a non-negative integer')

        if not isinstance(verbose, bool):
            raise TypeError('verbose must be a boolean')

        if not isinstance(seed, int):
            raise TypeError('seed must be an integer')

        if n_samples is not None and (not isinstance(n_samples, int) or n_samples <= 0):
            raise ValueError('n_samples must be a positive integer or None')

        if sample and n_samples is None:
            raise ValueError('n_samples must be specified when sample=True')

        # Validate metric
        if isinstance(metric, str):
            if not hasattr(stats, metric):
                raise ValueError(f"metric '{metric}' is not available in scipy.stats")
        elif not callable(metric):
            raise TypeError('metric must be a string or callable')

        self.name = name
        self.unique_thresh = unique_thresh
        self.real = real.copy()
        self.fake = fake.copy()
        self.comparison_metric: Callable = getattr(stats, metric) if isinstance(metric, str) else metric
        self.verbose = verbose
        self.random_seed = seed
        self.sample = sample
        self.infer_types = infer_types

        self.real, self.fake, self.numerical_columns, self.categorical_columns = _preprocess_data(
            real=self.real,
            fake=self.fake,
            cat_cols=cat_cols,
            unique_thresh=unique_thresh,
            n_samples=n_samples,
            seed=seed,
        )
        self.n_samples = len(self.real)

        # Initialize evaluation configuration
        self.config = EvaluationConfig(unique_thresh=unique_thresh, n_samples=n_samples, random_seed=seed)

        # Initialize evaluator components
        self.statistical_evaluator = StatisticalEvaluator(comparison_metric=self.comparison_metric, verbose=verbose)
        self.ml_evaluator = MLEvaluator(comparison_metric=self.comparison_metric, random_seed=seed, verbose=verbose)
        self.privacy_evaluator = PrivacyEvaluator(verbose=verbose)

        # Initialize advanced evaluators
        self.advanced_statistical_evaluator = AdvancedStatisticalEvaluator(verbose=verbose)
        self.advanced_privacy_evaluator = AdvancedPrivacyEvaluator(verbose=verbose)

        self.visualization_manager = VisualizationManager(
            real=self.real,
            fake=self.fake,
            categorical_columns=self.categorical_columns,
            numerical_columns=self.numerical_columns,
        )

    def plot_mean_std(self, fname=None, show: bool = True) -> None:
        """
        Class wrapper function for plotting the mean and std using `plots.plot_mean_std`.

        Params:

            fname (str, Optional): If not none, saves the plot with this file name.

        """
        return self.visualization_manager.plot_mean_std(fname=fname, show=show)

    def plot_cumsums(self, nr_cols=4, fname: PathLike | None = None, show: bool = True) -> None:
        """

        Plot the cumulative sums for all columns in the real and fake dataset. Height of each row scales with the length

        of the labels. Each plot contains the

        values of a real columns and the corresponding fake column.

        Params:

            fname str: If not none, saves the plot with this file name.

        """
        return self.visualization_manager.plot_cumsums(nr_cols=nr_cols, fname=fname, show=show)

    def plot_distributions(self, nr_cols: int = 3, fname: PathLike | None = None, show: bool = True) -> None:
        """

        Plot the distribution plots for all columns in the real and fake dataset. Height of each row of plots scales

        with the length of the labels. Each plot

        contains the values of a real columns and the corresponding fake column.

        Params:

            fname (str, Optional): If not none, saves the plot with this file name.

        """
        return self.visualization_manager.plot_distributions(nr_cols=nr_cols, fname=fname, show=show)

    def plot_correlation_difference(self, plot_diff=True, fname=None, show: bool = True, **kwargs) -> None:
        """

        Plot the association matrices for each table and, if chosen, the difference between them.

        :param plot_diff: whether to plot the difference

        :param fname: If not none, saves the plot with this file name.

        :param kwargs: kwargs for sns.heatmap

        """
        return self.visualization_manager.plot_correlation_difference(
            plot_diff=plot_diff, fname=fname, show=show, **kwargs
        )

    def correlation_distance(self, how: str = 'euclidean') -> float:
        """

        Calculate distance between correlation matrices with certain metric.

        :param how: metric to measure distance. Choose from [``euclidean``, ``mae``, ``rmse``].

        :return: distance between the association matrices in the chosen evaluation metric. Default: Euclidean

        """

        from scipy.spatial.distance import cosine

        if how == 'euclidean':
            distance_func = te_metrics.euclidean_distance
        elif how == 'mae':
            distance_func = te_metrics.mean_absolute_error
        elif how == 'rmse':
            distance_func = te_metrics.rmse
        elif how == 'cosine':

            def custom_cosine(a: np.ndarray, b: np.ndarray) -> float:
                return cosine(a.reshape(-1), b.reshape(-1))

            distance_func = custom_cosine
        else:
            raise ValueError('`how` parameter must be in [euclidean, mae, rmse]')

        real_corr = associations(
            self.real,
            nominal_columns=self.categorical_columns,
            nom_nom_assoc='theil',
        )['corr']  # type: ignore
        fake_corr = associations(
            self.fake,
            nominal_columns=self.categorical_columns,
            nom_nom_assoc='theil',
        )['corr']  # type: ignore
        return distance_func(real_corr.values, fake_corr.values)  # type: ignore

    def plot_pca(self, fname: PathLike | None = None, show: bool = True) -> None:
        """

        Plot the first two components of a PCA of real and fake data.

        :param fname: If not none, saves the plot with this file name.

        """
        return self.visualization_manager.plot_pca(fname=fname, show=show)

    def get_copies(self, return_len: bool = False) -> pd.DataFrame | int:
        """

        Check whether any real values occur in the fake data.

        Args:

            return_len (bool): Whether to return the length of the copied rows or not.

        Returns:

            Union[pd.DataFrame, int]: Dataframe containing the duplicates if return_len=False,

                else integer indicating the number of copied rows.

        """
        return self.privacy_evaluator.get_copies(self.real, self.fake, return_len)

    def get_duplicates(self, return_values: bool = False) -> tuple[pd.DataFrame, pd.DataFrame] | tuple[int, int]:
        """

        Return duplicates within each dataset.

        Args:

            return_values (bool): Whether to return the duplicate values in the datasets.

                If False, the lengths are returned.

        Returns:

            Union[tuple[pd.DataFrame, pd.DataFrame], tuple[int, int]]:

                If return_values is True, returns a tuple of DataFrames with duplicates.

                If return_values is False, returns a tuple of integers representing the lengths of those DataFrames.

        """
        return self.privacy_evaluator.get_duplicates(self.real, self.fake, return_values)

    def pca_correlation(self, lingress: bool = False) -> float:
        """

        Calculate the relation between PCA explained variance values. Due to some very large numbers, in recent

        implementation the MAPE(log) is used instead of regressions like Pearson's r.

        Args:

            lingress (bool): Whether to use a linear regression, in this case Pearson's.

        Returns:

            float: The correlation coefficient if lingress=True, otherwise 1 - MAPE(log(real), log(fake)).

        """
        real, fake = self.convert_numerical()
        return self.statistical_evaluator.pca_correlation(real, fake, lingress)

    def visual_evaluation(self, save_dir: PathLike | None = None, show: bool = True, **kwargs):
        """

        Plot all visual evaluation metrics. Includes plotting the mean and standard deviation, cumulative sums,

        correlation differences and the PCA transform.

        Args:

            save_dir (str | None): Directory path to save images.

            show (bool): Whether to display the plots.

            **kwargs: Additional keyword arguments for matplotlib.

        Returns:

            None

        """
        return self.visualization_manager.visual_evaluation(save_dir=save_dir, show=show, **kwargs)

    def basic_statistical_evaluation(self) -> float:
        """

        Calculate the correlation coefficient between the basic properties of self.real and self.fake using Spearman's

        Rho. Spearman's is used because these values can differ a lot in magnitude, and Spearman's is more resilient to

        outliers.

        Returns:

            float: correlation coefficient

        """
        return self.statistical_evaluator.basic_statistical_evaluation(self.real, self.fake, self.numerical_columns)

    def correlation_correlation(self) -> float:
        """

        Calculate the correlation coefficient between the association matrices of self.real and self.fake using

        self.comparison_metric

        Returns:

            float: The correlation coefficient

        """
        return self.statistical_evaluator.correlation_correlation(self.real, self.fake, self.categorical_columns)

    def convert_numerical(self) -> tuple[pd.DataFrame, pd.DataFrame]:
        """

        Convert dataset to a numerical representations while making sure they have identical columns. This is sometimes

        a problem with categorical columns with many values or very unbalanced values

        Returns:

            tuple[pd.DataFrame, pd.DataFrame]: Real and fake dataframe factorized using the pandas function

        """

        real = self.real
        fake = self.fake
        for c in self.categorical_columns:
            if real[c].dtype == 'object':
                real[c] = pd.factorize(real[c], sort=True)[0]
                fake[c] = pd.factorize(fake[c], sort=True)[0]

        return real, fake

    def convert_numerical_one_hot(self) -> tuple[pd.DataFrame, pd.DataFrame]:
        """

        Convert dataset to a numerical representations while making sure they have identical columns.

        This is sometimes a problem with categorical columns with many values or very unbalanced values

        Returns:

            tuple[pd.DataFrame, pd.DataFrame]: Real and fake dataframe with categorical columns one-hot encoded and

            binary columns factorized.

        """

        cat_cols = (
            self.categorical_columns
            + self.real.select_dtypes('bool').columns.tolist()
            + self.fake.select_dtypes('bool').columns.tolist()
        )
<<<<<<< HEAD
        real, fake, _ = DataConverter.numeric_encoding(real=self.real, fake=self.fake, categorical_columns=cat_cols)
        real = real.astype(float).sort_index(axis=1)
        fake = fake.astype(float)
=======
        real: pd.DataFrame = numerical_encoding(
            self.real, nominal_columns=cat_cols
        ).astype(float)  # type: ignore
        real = real.sort_index(axis=1)
        fake: pd.DataFrame = numerical_encoding(
            self.fake, nominal_columns=cat_cols
        ).astype(float)  # type: ignore
>>>>>>> 54f84d6e
        for col in real.columns:
            if col not in fake:
                logger.warning(f'Adding column {col} with all 0s')
                fake[col] = 0.0
        fake = fake.sort_index(axis=1)

        # Cast True/False columns to 0/1.
        # bool_cols = real.select_dtypes("bool").columns
        # real[bool_cols] = real[bool_cols].astype(float)
        # fake[bool_cols] = fake[bool_cols].astype(float)

        return real, fake

    def estimator_evaluation(self, target_col: str, target_type: str = 'class', kfold: bool = False) -> float:
        """

        Method to do full estimator evaluation, including training. And estimator is either a regressor or a classifier,

        depending on the task. Two sets are created of each of the estimators `S_r` and `S_f`, for the real and fake

        data respectively. `S_f` is trained on ``self.real`` and `S_r` on ``self.fake``. Then, both are evaluated on

        their own and the others test set. If target_type is ``regr`` we do a regression on the RMSE scores with

        Pearson's. If target_type is ``class``, we calculate F1 scores and do return ``1 - MAPE(F1_r, F1_f)``.

        Args:

            target_col (str): The column to be considered as the target for both regression and classification tasks.

            target_type (str): The type of task. Can be either "class" or "regr".

            kfold (bool): If True, performs 5-fold CV. If False, trains on 80% and tests on 20% of the data once.

        Returns:

            float: Correlation value or 1 - MAPE.

        """
        real, fake = self.convert_numerical()
        result = self.ml_evaluator.estimator_evaluation(real, fake, target_col, target_type, kfold)

        # Store the scores for backward compatibility with evaluate() method
        # We need to get the scores from the MLEvaluator but it doesn't expose them
        # Let's temporarily set a placeholder
        self.estimators_scores = pd.DataFrame({'real': [result], 'fake': [result]})

        return result

    def row_distance(self, n_samples: int | None = None) -> tuple[float, float]:
        """

        Calculate mean and standard deviation distances between `self.fake` and `self.real`.

        :param n_samples: Number of samples to take for evaluation. Compute time increases exponentially.

        :return: `(mean, std)` of these distances.

        """
        real, fake = self.convert_numerical_one_hot()
        return self.privacy_evaluator.row_distance(real=real, fake=fake, n_samples=n_samples)

    def column_correlations(self) -> float:
        """

        Wrapper function around `metrics.column_correlation`.

        :return: Column correlations between ``self.real`` and ``self.fake``.

        """

        real, fake = self.convert_numerical()

        return te_metrics.column_correlations(real, fake, self.categorical_columns)

    def evaluate(
        self,
        target_col: str,
        target_type: str = 'class',
        metric: str | None = None,
        verbose: bool | None = None,
        n_samples_distance: int = 20000,
        kfold: bool = False,
        notebook: bool = False,
        return_outputs: bool = False,
    ) -> dict | None:
        """

        Determine correlation between attributes from the real and fake dataset using a given metric.

        All metrics from scipy.stats are available.

        Args:

            target_col (str): Column to use for predictions with estimators.

            target_type (str, optional): Type of task to perform on the target_col. Can be either "class" for

                classification or "regr" for regression. Defaults to "class".

            metric (str | None, optional): Overwrites self.metric. Scoring metric for the attributes.

                By default Pearson's r is used. Alternatives include Spearman rho (scipy.stats.spearmanr) or

                Kendall Tau (scipy.stats.kendalltau). Defaults to None.

            n_samples_distance (int, optional): The number of samples to take for the row distance. See

                documentation of ``tableEvaluator.row_distance`` for details. Defaults to 20000.

            kfold (bool, optional): Use a 5-fold CV for the ML estimators if set to True. Train/Test on 80%/20%

                of the data if set to False. Defaults to False.

            notebook (bool, optional): Better visualization of the results in a python notebook. Defaults to False.

            verbose (bool | None, optional): Whether to print verbose logging. Defaults to None.

            return_outputs (bool, optional): Will omit printing and instead return a dictionary with all results.

                Defaults to False.

        Returns:

            Dict: A dictionary containing evaluation results if return_outputs is True, otherwise None.

        """
        # Input validation
        if not isinstance(target_col, str):
            raise TypeError('target_col must be a string')
        if target_col not in self.real.columns:
            raise ValueError(f"target_col '{target_col}' not found in DataFrame columns")

        if target_type not in ['class', 'regr']:
            raise ValueError("target_type must be either 'class' or 'regr'")

        if metric is not None:
            if isinstance(metric, str):
                if not hasattr(stats, metric):
                    raise ValueError(f"metric '{metric}' is not available in scipy.stats")
            elif not callable(metric):
                raise TypeError('metric must be a string, callable, or None')

        if verbose is not None and not isinstance(verbose, bool):
            raise TypeError('verbose must be a boolean or None')

        if not isinstance(n_samples_distance, int) or n_samples_distance <= 0:
            raise ValueError('n_samples_distance must be a positive integer')

        if not isinstance(kfold, bool):
            raise TypeError('kfold must be a boolean')

        if not isinstance(notebook, bool):
            raise TypeError('notebook must be a boolean')

        if not isinstance(return_outputs, bool):
            raise TypeError('return_outputs must be a boolean')

        self.target_type = target_type
        self.verbose = verbose if verbose is not None else self.verbose
        self.comparison_metric = (
            getattr(stats, metric)
            if isinstance(metric, str)
            else metric
            if metric is not None
            else self.comparison_metric
        )

        warnings.filterwarnings(action='ignore', category=ConvergenceWarning)
        pd.options.display.float_format = '{:,.4f}'.format

        statistical_results, statistical_tab = self._calculate_statistical_metrics()
        ml_efficacy_results, ml_efficacy_tab = self._calculate_ml_efficacy(target_col, target_type, kfold)
        privacy_results, privacy_tab = self._calculate_privacy_metrics(n_samples_distance)

        all_results_dict = {
<<<<<<< HEAD
            'Basic statistics': statistical_results['basic_statistical'],
            'Correlation column correlations': statistical_results['correlation_correlation'],
            'Mean Correlation between fake and real columns': statistical_results['column_correlation'],
            f'{"1 - MAPE Estimator results" if target_type == "class" else "Correlation RMSE"}': ml_efficacy_results[
                'estimators'
=======
            "Basic statistics": statistical_results["basic_statistical"],
            "Correlation column correlations": statistical_results[
                "correlation_correlation"
            ],
            "Mean Correlation between fake and real columns": statistical_results[
                "column_correlation"
            ],
            f"{'1 - MAPE Estimator results' if target_type == 'class' else 'Correlation RMSE'}": ml_efficacy_results[
                "estimators"
>>>>>>> 54f84d6e
            ],
        }
        all_results_dict['Similarity Score'] = np.mean(list(all_results_dict.values()))

        summary = EvaluationResult(name='Overview Results', content=dict_to_df(all_results_dict))

        overview_tab = [
            summary,
        ]

        if return_outputs:
            all_results = [
                *overview_tab,
                *ml_efficacy_tab,
                *privacy_tab,
                *statistical_tab,
            ]

            all_results = {x.name: x.content.to_dict(orient='index') for x in all_results}

            return all_results

        if notebook:
            visualize_notebook(
                self,
                overview=overview_tab,
                privacy_metrics=privacy_tab,
                ml_efficacy=ml_efficacy_tab,
                statistical=statistical_tab,
            )

        else:
            print(f"\n{ml_efficacy_results['efficacy_title']}:")
            print(self.estimators_scores.to_string())

            print('\nPrivacy results:')
            print(privacy_results['privacy_report'].content.to_string())

            print('\nMiscellaneous results:')
            print(statistical_results['miscellaneous'].to_string())

            print('\nResults:')
            print(summary.content.to_string())

        return all_results_dict

    def _calculate_statistical_metrics(self):
        basic_statistical = self.basic_statistical_evaluation()
        correlation_correlation = self.correlation_correlation()
        column_correlation = self.column_correlations()

        miscellaneous_dict = {
            'Column Correlation Distance RMSE': self.correlation_distance(how='rmse'),
            'Column Correlation distance MAE': self.correlation_distance(how='mae'),
        }

        miscellaneous = pd.DataFrame(
            {'Result': list(miscellaneous_dict.values())},
            index=list(miscellaneous_dict.keys()),
        )

        js_df = te_metrics.js_distance_df(self.real, self.fake, self.numerical_columns)

        statistical_tab = [
            EvaluationResult(
                name='Jensen-Shannon distance',
                content=js_df,
                appendix=f'### Mean: {js_df.js_distance.mean(): .3f}',
            ),
            EvaluationResult(
                name='Kolmogorov-Smirnov statistic',
                content=te_metrics.kolmogorov_smirnov_df(self.real, self.fake, self.numerical_columns),
            ),
        ]
        return {
            'basic_statistical': basic_statistical,
            'correlation_correlation': correlation_correlation,
            'column_correlation': column_correlation,
            'miscellaneous': miscellaneous,
        }, statistical_tab

    def _calculate_ml_efficacy(self, target_col: str, target_type: str, kfold: bool):
        estimators = self.estimator_evaluation(target_col=target_col, target_type=target_type, kfold=kfold)
        efficacy_title = (
            'Classifier F1-scores and their Jaccard similarities:' if target_type == 'class' else 'Regressor MSE-scores'
        )

        ml_efficacy_tab = [EvaluationResult(name=efficacy_title, content=self.estimators_scores)]
        return {
            'estimators': estimators,
            'efficacy_title': efficacy_title,
        }, ml_efficacy_tab

    def _calculate_privacy_metrics(self, n_samples_distance: int):
        nearest_neighbor = self.row_distance(n_samples=n_samples_distance)
        privacy_metrics_dict = {
            'Duplicate rows between sets (real/fake)': self.get_duplicates(),
            'nearest neighbor mean': nearest_neighbor[0],
            'nearest neighbor std': nearest_neighbor[1],
        }

        privacy_report = EvaluationResult(
            name='Privacy Results',
            content=dict_to_df(privacy_metrics_dict),
        )

        privacy_tab = [privacy_report]

        return {'privacy_report': privacy_report}, privacy_tab

    def advanced_statistical_evaluation(
        self,
        include_wasserstein: bool = True,
        include_mmd: bool = True,
        wasserstein_config: dict | None = None,
        mmd_config: dict | None = None,
    ) -> dict:
        """
        Run advanced statistical evaluation using Wasserstein distance and MMD.

        Args:
            include_wasserstein: Whether to include Wasserstein distance analysis
            include_mmd: Whether to include Maximum Mean Discrepancy analysis
            wasserstein_config: Configuration for Wasserstein evaluation
            mmd_config: Configuration for MMD evaluation

        Returns:
            Dictionary with advanced statistical evaluation results
        """
        # Input validation
        if not isinstance(include_wasserstein, bool):
            raise TypeError('include_wasserstein must be a boolean')
        if not isinstance(include_mmd, bool):
            raise TypeError('include_mmd must be a boolean')

        if not include_wasserstein and not include_mmd:
            raise ValueError('At least one of include_wasserstein or include_mmd must be True')

        if wasserstein_config is not None and not isinstance(wasserstein_config, dict):
            raise TypeError('wasserstein_config must be a dictionary or None')
        if mmd_config is not None and not isinstance(mmd_config, dict):
            raise TypeError('mmd_config must be a dictionary or None')

        if wasserstein_config is None:
            wasserstein_config = {'include_2d': False}
        if mmd_config is None:
            mmd_config = {
                'kernel_types': ['rbf', 'polynomial'],
                'include_multivariate': True,
            }

        results = {}

        if include_wasserstein:
            try:
                results['wasserstein'] = self.advanced_statistical_evaluator.wasserstein_evaluation(
                    self.real,
                    self.fake,
                    self.numerical_columns,
                    **wasserstein_config,
                )
            except Exception as e:
                logger.error(f'Wasserstein evaluation failed: {e}')
                results['wasserstein'] = {'error': str(e)}

        if include_mmd:
            try:
                results['mmd'] = self.advanced_statistical_evaluator.mmd_evaluation(
                    self.real, self.fake, self.numerical_columns, **mmd_config
                )
            except Exception as e:
                logger.error(f'MMD evaluation failed: {e}')
                results['mmd'] = {'error': str(e)}

        return results

    def advanced_privacy_evaluation(
        self,
        include_k_anonymity: bool = True,
        include_membership_inference: bool = True,
        quasi_identifiers: list[str] | None = None,
        sensitive_attributes: list[str] | None = None,
    ) -> dict:
        """
        Run advanced privacy evaluation including k-anonymity and membership inference.

        Args:
            include_k_anonymity: Whether to include k-anonymity analysis
            include_membership_inference: Whether to include membership inference analysis
            quasi_identifiers: List of quasi-identifier columns
            sensitive_attributes: List of sensitive attribute columns

        Returns:
            Dictionary with advanced privacy evaluation results
        """
        # Input validation
        if not isinstance(include_k_anonymity, bool):
            raise TypeError('include_k_anonymity must be a boolean')
        if not isinstance(include_membership_inference, bool):
            raise TypeError('include_membership_inference must be a boolean')

        if not include_k_anonymity and not include_membership_inference:
            raise ValueError('At least one of include_k_anonymity or include_membership_inference must be True')

        if quasi_identifiers is not None:
            if not isinstance(quasi_identifiers, list):
                raise TypeError('quasi_identifiers must be a list or None')
            invalid_cols = set(quasi_identifiers) - set(self.real.columns)
            if invalid_cols:
                raise ValueError(f'quasi_identifiers contains invalid columns: {invalid_cols}')

        if sensitive_attributes is not None:
            if not isinstance(sensitive_attributes, list):
                raise TypeError('sensitive_attributes must be a list or None')
            invalid_cols = set(sensitive_attributes) - set(self.real.columns)
            if invalid_cols:
                raise ValueError(f'sensitive_attributes contains invalid columns: {invalid_cols}')

        return self.advanced_privacy_evaluator.comprehensive_privacy_evaluation(
            self.real,
            self.fake,
            quasi_identifiers=quasi_identifiers,
            sensitive_attributes=sensitive_attributes,
            include_k_anonymity=include_k_anonymity,
            include_membership_inference=include_membership_inference,
        )

    def comprehensive_advanced_evaluation(
        self,
        target_col: str,
        target_type: str = 'class',
        include_basic: bool = True,
        include_advanced_statistical: bool = True,
        include_advanced_privacy: bool = True,
        **kwargs,
    ) -> dict:
        """
        Run comprehensive evaluation including both basic and advanced metrics.

        Args:
            target_col: Column to use for ML evaluation
            target_type: Type of ML task ("class" or "regr")
            include_basic: Whether to include basic evaluation
            include_advanced_statistical: Whether to include advanced statistical metrics
            include_advanced_privacy: Whether to include advanced privacy metrics
            **kwargs: Additional parameters

        Returns:
            Dictionary with comprehensive evaluation results
        """
        # Input validation
        if not isinstance(target_col, str):
            raise TypeError('target_col must be a string')
        if target_col not in self.real.columns:
            raise ValueError(f"target_col '{target_col}' not found in DataFrame columns")

        if target_type not in ['class', 'regr']:
            raise ValueError("target_type must be either 'class' or 'regr'")

        if not isinstance(include_basic, bool):
            raise TypeError('include_basic must be a boolean')
        if not isinstance(include_advanced_statistical, bool):
            raise TypeError('include_advanced_statistical must be a boolean')
        if not isinstance(include_advanced_privacy, bool):
            raise TypeError('include_advanced_privacy must be a boolean')

        if not any([include_basic, include_advanced_statistical, include_advanced_privacy]):
            raise ValueError('At least one evaluation type must be included')

        # Performance warning for large datasets
        total_rows = len(self.real) + len(self.fake)

        if total_rows > 100000:
            logger.warning(
                f'Large dataset detected ({total_rows:,} total rows). '
                'Performance optimizations will be applied automatically.'
            )

        results = {}

        # Basic evaluation
        if include_basic:
            try:
                results['basic'] = self.evaluate(target_col, target_type, return_outputs=True, **kwargs)
            except Exception as e:
                logger.exception(f'Basic evaluation failed: {e}')
                results['basic'] = {'error': str(e)}

        # Advanced statistical evaluation
        if include_advanced_statistical:
            try:
                results['advanced_statistical'] = self.advanced_statistical_evaluation()
            except Exception as e:
                logger.exception(f'Advanced statistical evaluation failed: {e}')
                results['advanced_statistical'] = {'error': str(e)}

        # Advanced privacy evaluation
        if include_advanced_privacy:
            try:
                results['advanced_privacy'] = self.advanced_privacy_evaluation()
            except Exception as e:
                logger.exception('Advanced privacy evaluation failed.')
                results['advanced_privacy'] = {'error': str(e)}

        return results

    def get_available_advanced_metrics(self) -> dict:
        """
        Get information about available advanced metrics.

        Returns:
            Dictionary with information about available metrics
        """
        return {
            'advanced_statistical': {
                'wasserstein_distance': "Earth Mover's Distance for distribution comparison",
                'mmd': 'Maximum Mean Discrepancy with multiple kernels',
            },
            'advanced_privacy': {
                'k_anonymity': 'K-anonymity analysis for privacy evaluation',
                'membership_inference': 'Membership inference attack simulation',
            },
        }<|MERGE_RESOLUTION|>--- conflicted
+++ resolved
@@ -8,23 +8,17 @@
 from scipy import stats
 from sklearn.exceptions import ConvergenceWarning
 
-<<<<<<< HEAD
 from table_evaluator import metrics as te_metrics
 from table_evaluator.constants import RANDOM_SEED
-=======
-# Import metrics module directly
-from table_evaluator import metrics as te_metrics
-from table_evaluator.metrics.statistical import associations
->>>>>>> 54f84d6e
 from table_evaluator.core.evaluation_config import EvaluationConfig
 from table_evaluator.evaluators.advanced_privacy import AdvancedPrivacyEvaluator
 from table_evaluator.evaluators.advanced_statistical import AdvancedStatisticalEvaluator
-from table_evaluator.metrics.ml import MLEvaluator
 from table_evaluator.evaluators.privacy_evaluator import PrivacyEvaluator
 from table_evaluator.evaluators.statistical_evaluator import StatisticalEvaluator
+from table_evaluator.metrics.ml import MLEvaluator
 from table_evaluator.metrics.statistical import associations
 from table_evaluator.notebook import EvaluationResult, visualize_notebook
-from table_evaluator.utils import _preprocess_data, dict_to_df, numerical_encoding
+from table_evaluator.utils import _preprocess_data, dict_to_df
 from table_evaluator.visualization.visualization_manager import VisualizationManager
 
 logger = logging.getLogger(__name__)
@@ -429,19 +423,9 @@
             + self.real.select_dtypes('bool').columns.tolist()
             + self.fake.select_dtypes('bool').columns.tolist()
         )
-<<<<<<< HEAD
         real, fake, _ = DataConverter.numeric_encoding(real=self.real, fake=self.fake, categorical_columns=cat_cols)
         real = real.astype(float).sort_index(axis=1)
         fake = fake.astype(float)
-=======
-        real: pd.DataFrame = numerical_encoding(
-            self.real, nominal_columns=cat_cols
-        ).astype(float)  # type: ignore
-        real = real.sort_index(axis=1)
-        fake: pd.DataFrame = numerical_encoding(
-            self.fake, nominal_columns=cat_cols
-        ).astype(float)  # type: ignore
->>>>>>> 54f84d6e
         for col in real.columns:
             if col not in fake:
                 logger.warning(f'Adding column {col} with all 0s')
@@ -618,23 +602,11 @@
         privacy_results, privacy_tab = self._calculate_privacy_metrics(n_samples_distance)
 
         all_results_dict = {
-<<<<<<< HEAD
             'Basic statistics': statistical_results['basic_statistical'],
             'Correlation column correlations': statistical_results['correlation_correlation'],
             'Mean Correlation between fake and real columns': statistical_results['column_correlation'],
             f'{"1 - MAPE Estimator results" if target_type == "class" else "Correlation RMSE"}': ml_efficacy_results[
                 'estimators'
-=======
-            "Basic statistics": statistical_results["basic_statistical"],
-            "Correlation column correlations": statistical_results[
-                "correlation_correlation"
-            ],
-            "Mean Correlation between fake and real columns": statistical_results[
-                "column_correlation"
-            ],
-            f"{'1 - MAPE Estimator results' if target_type == 'class' else 'Correlation RMSE'}": ml_efficacy_results[
-                "estimators"
->>>>>>> 54f84d6e
             ],
         }
         all_results_dict['Similarity Score'] = np.mean(list(all_results_dict.values()))
@@ -667,7 +639,7 @@
             )
 
         else:
-            print(f"\n{ml_efficacy_results['efficacy_title']}:")
+            print(f'\n{ml_efficacy_results["efficacy_title"]}:')
             print(self.estimators_scores.to_string())
 
             print('\nPrivacy results:')
