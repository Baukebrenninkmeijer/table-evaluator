--- conflicted
+++ resolved
@@ -416,7 +416,6 @@
             print(total_metrics.to_string())
         return corr
 
-<<<<<<< HEAD
     def convert_numerical(self) -> Tuple[pd.DataFrame, pd.DataFrame]:
         """
         Special function to convert dataset to a numerical representations while making sure they have identical columns. This is sometimes a problem with
@@ -450,25 +449,6 @@
         fake = fake[columns]
 
         return real, fake
-=======
-    # def convert_numerical(self) -> Tuple[pd.DataFrame, pd.DataFrame]:
-    #     """
-    #     Special function to convert dataset to a numerical representations while making sure they have identical columns. This is sometimes a problem with
-    #     categorical columns with many values or very unbalanced values
-    #
-    #     :return: Real and fake dataframe with categorical columns one-hot encoded and binary columns factorized.
-    #     """
-    #     real = numerical_encoding(self.real, nominal_columns=self.categorical_columns)
-    #
-    #     columns = sorted(real.columns.tolist())
-    #     real = real[columns]
-    #     fake = numerical_encoding(self.fake, nominal_columns=self.categorical_columns)
-    #     for col in columns:
-    #         if col not in fake.columns.tolist():
-    #             fake[col] = 0
-    #     fake = fake[columns]
-    #     return real, fake
->>>>>>> ffd1994c
 
     def estimator_evaluation(self, target_col: str, target_type: str = 'class') -> float:
         """
@@ -542,17 +522,9 @@
 
         self.estimators_scores = pd.concat(res).groupby(level=0).mean()
 
-<<<<<<< HEAD
         print('\nClassifier F1-scores and their Jaccard similarities:') if self.target_type == 'class' \
             else print('\nRegressor MSE-scores and their Jaccard similarities:')
         print(self.estimators_scores.to_string())
-=======
-        self.fit_estimators()
-        self.estimators_scores = self.score_estimators()
-        # print('\nClassifier F1-scores and their Jaccard similarities:') if self.target_type == 'class' \
-        #     else print('\nRegressor MSE-scores and their Jaccard similarities:')
-        # print(self.estimators_scores.to_string())
->>>>>>> ffd1994c
 
         if self.target_type == 'regr':
             corr, p = self.comparison_metric(self.estimators_scores['real'], self.estimators_scores['fake'])
@@ -657,10 +629,7 @@
             'Correlation column correlations': correlation_correlation,
             'Mean Correlation between fake and real columns': column_correlation,
             f'{"1 - MAPE Estimator results" if self.target_type == "class" else "Correlation RMSE"}': estimators,
-<<<<<<< HEAD
             #'1 - MAPE 5 PCA components': pca_variance,
-=======
->>>>>>> ffd1994c
         }
         similarity_score = np.mean(list(all_results_dict.values()))
         all_results_dict['Similarity Score'] = similarity_score
