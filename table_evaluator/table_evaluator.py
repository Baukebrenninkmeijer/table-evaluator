--- conflicted
+++ resolved
@@ -312,17 +312,6 @@
         real_corr = associations(
             self.real,
             nominal_columns=self.categorical_columns,
-<<<<<<< HEAD
-            nom_nom_assoc='theil',
-            compute_only=True,
-        )['corr']  # type: ignore
-        fake_corr = associations(
-            self.fake,
-            nominal_columns=self.categorical_columns,
-            nom_nom_assoc='theil',
-            compute_only=True,
-        )['corr']  # type: ignore
-=======
             nom_nom_assoc="theil",
             compute_only=True,
         )["corr"]  # type: ignore
@@ -332,7 +321,6 @@
             nom_nom_assoc="theil",
             compute_only=True,
         )["corr"]  # type: ignore
->>>>>>> d71aa0b7
         return distance_func(real_corr.values, fake_corr.values)  # type: ignore
 
     def plot_pca(self, fname: PathLike | None = None, show: bool = True):
@@ -565,13 +553,9 @@
             )
         return results
 
-<<<<<<< HEAD
-    def visual_evaluation(self, save_dir: PathLike | None = None, show: bool = True, **kwargs):
-=======
     def visual_evaluation(
         self, save_dir: PathLike | None = None, show: bool = True, **kwargs
     ):
->>>>>>> d71aa0b7
         """
 
         Plot all visual evaluation metrics. Includes plotting the mean and standard deviation, cumulative sums,
@@ -725,13 +709,8 @@
 
         cat_cols = (
             self.categorical_columns
-<<<<<<< HEAD
-            + self.real.select_dtypes('bool').columns.tolist()
-            + self.fake.select_dtypes('bool').columns.tolist()
-=======
             + self.real.select_dtypes("bool").columns.tolist()
             + self.fake.select_dtypes("bool").columns.tolist()
->>>>>>> d71aa0b7
         )
         real: pd.DataFrame = numerical_encoding(
             self.real, nominal_columns=cat_cols
@@ -793,11 +772,7 @@
 
         assert (
             real_x.columns.tolist() == fake_x.columns.tolist()
-<<<<<<< HEAD
-        ), f'real and fake columns are different: \n{real_x.columns}\n{fake_x.columns}'
-=======
         ), f"real and fake columns are different: \n{real_x.columns}\n{fake_x.columns}"
->>>>>>> d71aa0b7
 
         real_y = real[target_col]
         fake_y = fake[target_col]
@@ -815,26 +790,16 @@
             ]
         elif target_type == "class":
             self.estimators = [
-<<<<<<< HEAD
-                LogisticRegression(multi_class='auto', solver='lbfgs', max_iter=500, random_state=42),
-=======
                 LogisticRegression(
                     multi_class="auto", solver="lbfgs", max_iter=500, random_state=42
                 ),
->>>>>>> d71aa0b7
                 RandomForestClassifier(n_estimators=10, random_state=42),
                 DecisionTreeClassifier(random_state=42),
                 MLPClassifier(
                     [50, 50],
-<<<<<<< HEAD
-                    solver='adam',
-                    activation='relu',
-                    learning_rate='adaptive',
-=======
                     solver="adam",
                     activation="relu",
                     learning_rate="adaptive",
->>>>>>> d71aa0b7
                     random_state=42,
                 ),
             ]
@@ -946,11 +911,7 @@
     def evaluate(
         self,
         target_col: str,
-<<<<<<< HEAD
-        target_type: str = 'class',
-=======
         target_type: str = "class",
->>>>>>> d71aa0b7
         metric: str | None = None,
         verbose: bool | None = None,
         n_samples_distance: int = 20000,
@@ -1022,13 +983,6 @@
         )
 
         all_results_dict = {
-<<<<<<< HEAD
-            'Basic statistics': statistical_results['basic_statistical'],
-            'Correlation column correlations': statistical_results['correlation_correlation'],
-            'Mean Correlation between fake and real columns': statistical_results['column_correlation'],
-            f'{"1 - MAPE Estimator results" if target_type == "class" else "Correlation RMSE"}': ml_efficacy_results[
-                'estimators'
-=======
             "Basic statistics": statistical_results["basic_statistical"],
             "Correlation column correlations": statistical_results[
                 "correlation_correlation"
@@ -1038,7 +992,6 @@
             ],
             f'{"1 - MAPE Estimator results" if target_type == "class" else "Correlation RMSE"}': ml_efficacy_results[
                 "estimators"
->>>>>>> d71aa0b7
             ],
         }
         all_results_dict["Similarity Score"] = np.mean(list(all_results_dict.values()))
@@ -1078,11 +1031,11 @@
             print(f'\n{ml_efficacy_results["efficacy_title"]}:')
             print(self.estimators_scores.to_string())
 
-            print('\nPrivacy results:')
-            print(privacy_results['privacy_report'].content.to_string())
-
-            print('\nMiscellaneous results:')
-            print(statistical_results['miscellaneous'].to_string())
+            print("\nPrivacy results:")
+            print(privacy_results["privacy_report"].content.to_string())
+
+            print("\nMiscellaneous results:")
+            print(statistical_results["miscellaneous"].to_string())
 
             print("\nResults:")
             print(summary.content.to_string())
@@ -1093,12 +1046,12 @@
         column_correlation = self.column_correlations()
 
         miscellaneous_dict = {
-            'Column Correlation Distance RMSE': self.correlation_distance(how='rmse'),
-            'Column Correlation distance MAE': self.correlation_distance(how='mae'),
+            "Column Correlation Distance RMSE": self.correlation_distance(how="rmse"),
+            "Column Correlation distance MAE": self.correlation_distance(how="mae"),
         }
 
         miscellaneous = pd.DataFrame(
-            {'Result': list(miscellaneous_dict.values())},
+            {"Result": list(miscellaneous_dict.values())},
             index=list(miscellaneous_dict.keys()),
         )
 
@@ -1106,32 +1059,6 @@
 
         statistical_tab = [
             EvaluationResult(
-<<<<<<< HEAD
-                name='Jensen-Shannon distance',
-                content=js_df,
-                appendix=f'### Mean: {js_df.js_distance.mean(): .3f}',
-            ),
-            EvaluationResult(
-                name='Kolmogorov-Smirnov statistic',
-                content=kolmogorov_smirnov_df(self.real, self.fake, self.numerical_columns),
-            ),
-        ]
-        return {
-            'basic_statistical': basic_statistical,
-            'correlation_correlation': correlation_correlation,
-            'column_correlation': column_correlation,
-            'miscellaneous': miscellaneous,
-        }, statistical_tab
-
-    def _calculate_ml_efficacy(self, target_col: str, target_type: str, kfold: bool):
-        estimators = self.estimator_evaluation(target_col=target_col, target_type=target_type, kfold=kfold)
-        efficacy_title = (
-            'Classifier F1-scores and their Jaccard similarities:' if target_type == 'class' else 'Regressor MSE-scores'
-        )
-
-        ml_efficacy_tab = [EvaluationResult(name=efficacy_title, content=self.estimators_scores)]
-        return {'estimators': estimators, 'efficacy_title': efficacy_title}, ml_efficacy_tab
-=======
                 name="Jensen-Shannon distance",
                 content=js_df,
                 appendix=f"### Mean: {js_df.js_distance.mean(): .3f}",
@@ -1157,7 +1084,7 @@
         efficacy_title = (
             "Classifier F1-scores and their Jaccard similarities:"
             if target_type == "class"
-            else "\nRegressor MSE-scores"
+            else "Regressor MSE-scores"
         )
 
         ml_efficacy_tab = [
@@ -1167,20 +1094,10 @@
             "estimators": estimators,
             "efficacy_title": efficacy_title,
         }, ml_efficacy_tab
->>>>>>> d71aa0b7
 
     def _calculate_privacy_metrics(self, n_samples_distance: int):
         nearest_neighbor = self.row_distance(n_samples=n_samples_distance)
         privacy_metrics_dict = {
-<<<<<<< HEAD
-            'Duplicate rows between sets (real/fake)': self.get_duplicates(),
-            'nearest neighbor mean': nearest_neighbor[0],
-            'nearest neighbor std': nearest_neighbor[1],
-        }
-
-        privacy_report = EvaluationResult(
-            name='Privacy Results',
-=======
             "Duplicate rows between sets (real/fake)": self.get_duplicates(),
             "nearest neighbor mean": nearest_neighbor[0],
             "nearest neighbor std": nearest_neighbor[1],
@@ -1188,10 +1105,9 @@
 
         privacy_report = EvaluationResult(
             name="Privacy Results",
->>>>>>> d71aa0b7
             content=dict_to_df(privacy_metrics_dict),
         )
 
         privacy_tab = [privacy_report]
 
-        return {'privacy_report': privacy_report}, privacy_tab+        return {"privacy_report": privacy_report}, privacy_tab