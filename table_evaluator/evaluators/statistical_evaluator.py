"""Statistical evaluation functionality extracted from TableEvaluator."""

from typing import Callable, List

import numpy as np
import pandas as pd
from scipy import stats
from sklearn.decomposition import PCA

<<<<<<< HEAD
from table_evaluator.metrics.statistical import associations
from table_evaluator import metrics as te_metrics
=======
from table_evaluator import metrics
from table_evaluator.association_metrics import associations
>>>>>>> 07964bfa


class StatisticalEvaluator:
    """Handles statistical evaluation of real vs synthetic data."""

    def __init__(self, comparison_metric: Callable, verbose: bool = False):
        """
        Initialize the statistical evaluator.

        Args:
            comparison_metric: Function to compare two arrays (e.g., stats.pearsonr)
            verbose: Whether to print detailed output
        """
        self.comparison_metric = comparison_metric
        self.verbose = verbose

    def basic_statistical_evaluation(
        self, real: pd.DataFrame, fake: pd.DataFrame, numerical_columns: List[str]
    ) -> float:
        """
        Calculate the correlation coefficient between the basic properties of real and fake data.

        Uses Spearman's Rho as it's more resilient to outliers and magnitude differences.

        Args:
            real: Real dataset
            fake: Synthetic dataset
            numerical_columns: List of numerical column names

        Returns:
            float: Correlation coefficient between basic statistical properties
        """
        total_metrics = pd.DataFrame()

        for ds_name, ds in [("real", real), ("fake", fake)]:
            metrics = {}
            num_ds = ds[numerical_columns]

            # Calculate basic statistics
            for idx, value in num_ds.mean().items():
                metrics[f"mean_{idx}"] = value
            for idx, value in num_ds.median().items():
                metrics[f"median_{idx}"] = value
            for idx, value in num_ds.std().items():
                metrics[f"std_{idx}"] = value
            for idx, value in num_ds.var().items():
                metrics[f"variance_{idx}"] = value

            total_metrics[ds_name] = metrics.values()

        total_metrics.index = list(metrics.keys())

        if self.verbose:
            print("\nBasic statistical attributes:")
            print(total_metrics.to_string())

        corr, p = stats.spearmanr(total_metrics["real"], total_metrics["fake"])
        return corr

    def correlation_correlation(
        self, real: pd.DataFrame, fake: pd.DataFrame, categorical_columns: List[str]
    ) -> float:
        """
        Calculate correlation coefficient between association matrices of real and fake data.

        Args:
            real: Real dataset
            fake: Synthetic dataset
            categorical_columns: List of categorical column names

        Returns:
            float: Correlation coefficient between association matrices
        """
        total_metrics = pd.DataFrame()

        for ds_name, ds in [("real", real), ("fake", fake)]:
            corr_df: pd.DataFrame = associations(
                ds,
                nominal_columns=categorical_columns,
                nom_nom_assoc="theil",
                compute_only=True,
            )["corr"]

            values = corr_df.values
            # Remove diagonal elements (self-correlations)
            values = values[~np.eye(values.shape[0], dtype=bool)].reshape(
                values.shape[0], -1
            )
            total_metrics[ds_name] = values.flatten()

        if self.verbose:
            print("\nColumn correlation between datasets:")
            print(total_metrics.to_string())

        corr, p = self.comparison_metric(total_metrics["real"], total_metrics["fake"])
        return corr

    def pca_correlation(
        self, real: pd.DataFrame, fake: pd.DataFrame, lingress: bool = False
    ) -> float:
        """
        Calculate the relation between PCA explained variance values.

        Args:
            real: Real dataset (must be numerical)
            fake: Synthetic dataset (must be numerical)
            lingress: Whether to use linear regression (Pearson's r) vs MAPE

        Returns:
            float: Correlation coefficient if lingress=True, otherwise 1 - MAPE(log)
        """
        # Limit PCA components to min of 5 or number of features/samples
        n_components = min(5, real.shape[1], real.shape[0] - 1)
        pca_real = PCA(n_components=n_components)
        pca_fake = PCA(n_components=n_components)

        pca_real.fit(real)
        pca_fake.fit(fake)

        if self.verbose:
            results = pd.DataFrame(
                {
                    "real": pca_real.explained_variance_,
                    "fake": pca_fake.explained_variance_,
                }
            )
            print("\nTop 5 PCA components:")
            print(results.to_string())

        if lingress:
            corr, p = self.comparison_metric(
                pca_real.explained_variance_, pca_fake.explained_variance_
            )
            return corr
        else:
            pca_error = metrics.mean_absolute_percentage_error(
                pca_real.explained_variance_, pca_fake.explained_variance_
            )
            return 1 - pca_error<|MERGE_RESOLUTION|>--- conflicted
+++ resolved
@@ -1,19 +1,14 @@
 """Statistical evaluation functionality extracted from TableEvaluator."""
 
-from typing import Callable, List
+from collections.abc import Callable
 
 import numpy as np
 import pandas as pd
 from scipy import stats
 from sklearn.decomposition import PCA
+from sklearn.metrics import mean_absolute_percentage_error
 
-<<<<<<< HEAD
 from table_evaluator.metrics.statistical import associations
-from table_evaluator import metrics as te_metrics
-=======
-from table_evaluator import metrics
-from table_evaluator.association_metrics import associations
->>>>>>> 07964bfa
 
 
 class StatisticalEvaluator:
@@ -31,7 +26,7 @@
         self.verbose = verbose
 
     def basic_statistical_evaluation(
-        self, real: pd.DataFrame, fake: pd.DataFrame, numerical_columns: List[str]
+        self, real: pd.DataFrame, fake: pd.DataFrame, numerical_columns: list[str]
     ) -> float:
         """
         Calculate the correlation coefficient between the basic properties of real and fake data.
@@ -74,7 +69,7 @@
         return corr
 
     def correlation_correlation(
-        self, real: pd.DataFrame, fake: pd.DataFrame, categorical_columns: List[str]
+        self, real: pd.DataFrame, fake: pd.DataFrame, categorical_columns: list[str]
     ) -> float:
         """
         Calculate correlation coefficient between association matrices of real and fake data.
@@ -148,8 +143,7 @@
                 pca_real.explained_variance_, pca_fake.explained_variance_
             )
             return corr
-        else:
-            pca_error = metrics.mean_absolute_percentage_error(
-                pca_real.explained_variance_, pca_fake.explained_variance_
-            )
-            return 1 - pca_error+        pca_error = mean_absolute_percentage_error(
+            pca_real.explained_variance_, pca_fake.explained_variance_
+        )
+        return float(1 - pca_error)