--- conflicted
+++ resolved
@@ -1,10 +1,5 @@
 """Unified privacy evaluation functionality combining basic and advanced privacy analysis."""
 
-<<<<<<< HEAD
-import logging
-
-=======
->>>>>>> f0b0bd41
 import numpy as np
 import pandas as pd
 from scipy.spatial.distance import cdist
@@ -49,22 +44,6 @@
         Returns:
             DataFrame with copies found or count if return_len is True
         """
-<<<<<<< HEAD
-        try:
-            # Convert to string for exact matching
-            real_str = real.astype(str)
-            fake_str = fake.astype(str)
-
-            # Find exact matches row-wise
-            real_tuples = [tuple(row) for row in real_str.values]
-            fake_tuples = [tuple(row) for row in fake_str.values]
-
-            real_set = set(real_tuples)
-            copies = [fake.iloc[i] for i, fake_tuple in enumerate(fake_tuples) if fake_tuple in real_set]
-
-            if return_len:
-                return len(copies)
-=======
         # Create hashes of each row to efficiently find exact matches
         real_hashes = real.apply(lambda x: hash(tuple(x)), axis=1)
         fake_hashes = fake.apply(lambda x: hash(tuple(x)), axis=1)
@@ -75,7 +54,6 @@
 
         if self.verbose:
             print(f'Number of copied rows: {len(duplicate_indices)}')
->>>>>>> f0b0bd41
 
             return pd.DataFrame(copies) if copies else pd.DataFrame()
 
@@ -107,26 +85,7 @@
                 return real_duplicates, fake_duplicates
             return len(real_duplicates), len(fake_duplicates)
 
-<<<<<<< HEAD
-        except Exception as e:
-            logger.error(f'Error finding duplicates: {e}')
-            if return_values:
-                return pd.DataFrame(), pd.DataFrame()
-            return 0, 0
-
-    def row_distance(self, real: pd.DataFrame, synthetic: pd.DataFrame) -> tuple[float, float]:
-        """
-        Calculate mean and std of row-wise distances between real and synthetic data.
-
-        Args:
-            real: DataFrame containing real data
-            synthetic: DataFrame containing synthetic data
-
-        Returns:
-            Tuple of (mean_distance, std_distance)
-=======
     def row_distance(self, real: pd.DataFrame, fake: pd.DataFrame, n_samples: int | None = None) -> tuple[float, float]:
->>>>>>> f0b0bd41
         """
         try:
             # Select only numerical columns
