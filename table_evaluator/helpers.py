from dython.nominal import *
from typing import Union, List, Tuple, Optional
from sklearn.metrics import mean_squared_error


def load_data(path_real: str, path_fake: str, real_sep: str = ',', fake_sep: str = ',', drop_columns: List = None) \
        -> Tuple[pd.DataFrame, pd.DataFrame]:
    """
    Load data from a real and synthetic data csv. This function makes sure that the loaded data has the same columns with the same data types.

    :param path_real: string path to csv with real data
    :param path_fake: string path to csv with real data
    :param real_sep: separator of the real csv
    :param fake_sep: separator of the fake csv
    :param drop_columns: names of columns to drop.
    :return: Tuple with DataFrame containing the real data and DataFrame containing the synthetic data.
    """
    real = pd.read_csv(path_real, sep=real_sep, low_memory=False)
    fake = pd.read_csv(path_fake, sep=fake_sep, low_memory=False)
    if set(fake.columns.tolist()).issubset(set(real.columns.tolist())):
        real = real[fake.columns]
    elif drop_columns is not None:
        real = real.drop(drop_columns, axis=1)
        try:
            fake = fake.drop(drop_columns, axis=1)
        except:
            print(f'Some of {drop_columns} were not found on fake.index.')
        assert len(fake.columns.tolist()) == len(real.columns.tolist()), \
            f'Real and fake do not have same nr of columns: {len(fake.columns)} and {len(real.columns)}'
        fake.columns = real.columns
    else:
        fake.columns = real.columns

    for col in fake.columns:
        fake[col] = fake[col].astype(real[col].dtype)
    return real, fake


def plot_var_cor(x: Union[pd.DataFrame, np.ndarray], ax=None, return_values: bool = False, **kwargs) -> Optional[np.ndarray]:
    """
    Given a DataFrame, plot the correlation between columns. Function assumes all numeric continuous data. It masks the top half of the correlation matrix,
    since this holds the same values.

    :param x: Dataframe to plot data from
    :param ax: Axis on which to plot the correlations
    :param return_values: return correlation matrix after plotting
    :param kwargs: Keyword arguments that are passed to `sns.heatmap`.
    :return: If return_values=True, returns correlation matrix of `x` as np.ndarray
    """
    if isinstance(x, pd.DataFrame):
        corr = x.corr().values
    elif isinstance(x, np.ndarray):
        corr = np.corrcoef(x, rowvar=False)
    else:
        raise ValueError('Unknown datatype given. Make sure a Pandas DataFrame or Numpy Array is passed for x.')

    sns.set(style="white")
    mask = np.zeros_like(corr, dtype=np.bool)
    mask[np.triu_indices_from(mask)] = True
    if ax is None:
        f, ax = plt.subplots(figsize=(11, 9))
    cmap = sns.diverging_palette(220, 10, as_cmap=True)

    # Draw the heatmap with the mask and correct aspect ratio
    sns.heatmap(corr, ax=ax, mask=mask, cmap=cmap, vmax=1, center=0,
                square=True, linewidths=.5, cbar_kws={"shrink": .5}, **kwargs)
    if return_values:
        return corr


def plot_correlation_difference(real: pd.DataFrame, fake: pd.DataFrame, plot_diff: bool = True, cat_cols: list = None, **kwargs):
    """
    Plot the association matrices for the `real` dataframe, `fake` dataframe and plot the difference between them. Has support for continuous and Categorical
    (Male, Female) data types. All Object and Category dtypes are considered to be Categorical columns if `dis_cols` is not passed.

    - Continuous - Continuous: Uses Pearson's correlation coefficient
    - Continuous - Categorical: Uses so called correlation ratio (https://en.wikipedia.org/wiki/Correlation_ratio) for both continuous - Categorical and
        Categorical - continuous.
    - Categorical - Categorical: Uses Theil's U, an asymmetric correlation metric for Categorical associations

    :param real: DataFrame with real data
    :param fake: DataFrame with synthetic data
    :param plot_diff: Plot difference if True, else not
    :param cat_cols: List of Categorical columns
    :param kwargs: keyword arguments that are passed to ``sns.heatmap``.
    """
    assert isinstance(real, pd.DataFrame), f'`real` parameters must be a Pandas DataFrame'
    assert isinstance(fake, pd.DataFrame), f'`fake` parameters must be a Pandas DataFrame'

    if cat_cols is None:
        cat_cols = real.select_dtypes(['object', 'category'])
    if plot_diff:
        fig, ax = plt.subplots(1, 3, figsize=(24, 7))
    else:
        fig, ax = plt.subplots(1, 2, figsize=(20, 8))

    real_corr = associations(real, cat_cols=cat_cols, return_results=True, plot=True, theil_u=True,
                             mark_columns=True, ax=ax[0], **kwargs)
    fake_corr = associations(fake, cat_cols=cat_cols, return_results=True, plot=True, theil_u=True,
                             mark_columns=True, ax=ax[1], **kwargs)

    if plot_diff:
        diff = abs(real_corr - fake_corr)
        sns.set(style="white")
        cmap = sns.diverging_palette(220, 10, as_cmap=True)
        sns.heatmap(diff, ax=ax[2], cmap=cmap, vmax=.3, square=True, annot=kwargs.get('annot', True), center=0,
                    linewidths=.5, cbar_kws={"shrink": .5}, fmt='.2f')

    titles = ['Real', 'Fake', 'Difference'] if plot_diff else ['Real', 'Fake']
    for i, label in enumerate(titles):
        title_font = {'size': '18'}
        ax[i].set_title(label, **title_font)
    plt.tight_layout()
    plt.show()


def plot_correlation_comparison(evaluators: List, **kwargs):
    """
    Plot the correlation differences of multiple TableEvaluator objects.

    :param evaluators: list of TableEvaluator objects
    :param kwargs: keyword arguments that are passed to ``sns.heatmap``.
    """
    nr_plots = len(evaluators) + 1
    fig, ax = plt.subplots(2, nr_plots, figsize=(4 * nr_plots, 7))
    flat_ax = ax.flatten()
    fake_corr = []
    real_corr = associations(evaluators[0].real, cat_cols=evaluators[0].categorical_columns, return_results=True, plot=True, theil_u=True,
                             mark_columns=True, ax=flat_ax[0], cbar=False, linewidths=0, **kwargs)
    for i in range(1, nr_plots):
        cbar = True if i % (nr_plots - 1) == 0 else False
        fake_corr.append(associations(evaluators[i - 1].fake, cat_cols=evaluators[0].categorical_columns, return_results=True, plot=True, theil_u=True,
                                      mark_columns=True, ax=flat_ax[i], cbar=cbar, linewidths=0, **kwargs))
        if i % (nr_plots - 1) == 0:
            cbar = flat_ax[i].collections[0].colorbar
            cbar.ax.tick_params(labelsize=20)

    for i in range(1, nr_plots):
        cbar = True if i % (nr_plots - 1) == 0 else False
        diff = abs(real_corr - fake_corr[i - 1])
        sns.set(style="white")
        cmap = sns.diverging_palette(220, 10, as_cmap=True)
        az = sns.heatmap(diff, ax=flat_ax[i + nr_plots], cmap=cmap, vmax=.3, square=True, annot=kwargs.get('annot', True), center=0,
                         linewidths=0, cbar_kws={"shrink": .8}, cbar=cbar, fmt='.2f')
        if i % (nr_plots - 1) == 0:
            cbar = az.collections[0].colorbar
            cbar.ax.tick_params(labelsize=20)
    titles = [e.name if e is not None else idx for idx, e in enumerate(evaluators)]
    for i, label in enumerate(titles):
        flat_ax[i].set_yticklabels([])
        flat_ax[i].set_xticklabels([])
        flat_ax[i + nr_plots].set_yticklabels([])
        flat_ax[i + nr_plots].set_xticklabels([])
        title_font = {'size': '28'}
        flat_ax[i].set_title(label, **title_font)
    plt.tight_layout()


def cdf(data_r, data_f, xlabel: str = 'Values', ylabel: str = 'Cumulative Sum', ax=None):
    """
    Plot continous density function on optionally given ax. If no ax, cdf is plotted and shown.

    :param data_r: Series with real data
    :param data_f: Series with fake data
    :param xlabel: Label to put on the x-axis
    :param ylabel: Label to put on the y-axis
    :param ax: The axis to plot on. If ax=None, a new figure is created.
    """
    x1 = np.sort(data_r)
    x2 = np.sort(data_f)
    y = np.arange(1, len(data_r) + 1) / len(data_r)

    ax = ax if ax else plt.subplots()[1]

    axis_font = {'size': '14'}
    ax.set_xlabel(xlabel, **axis_font)
    ax.set_ylabel(ylabel, **axis_font)

    ax.grid()
    ax.plot(x1, y, marker='o', linestyle='none', label='Real', ms=8)
    ax.plot(x2, y, marker='o', linestyle='none', label='Fake', alpha=0.5)
    ax.tick_params(axis='both', which='major', labelsize=8)
    ax.legend(loc='upper center', bbox_to_anchor=(0.5, 1.1), ncol=3)

    # If labels are strings, rotate them vertical
    if isinstance(data_r, pd.Series) and data_r.dtypes == 'object':
        ax.set_xticklabels(data_r.value_counts().sort_index().index, rotation='vertical')

    if ax is None:
        plt.show()


def mean_absolute_error(y_true: np.ndarray, y_pred: np.ndarray):
    """
    Returns the mean absolute error between y_true and y_pred.

    :param y_true: NumPy.ndarray with the ground truth values.
    :param y_pred: NumPy.ndarray with the ground predicted values.
    :return: Mean absolute error (float).
    """
    return np.mean(np.abs(np.subtract(y_true, y_pred)))


def euclidean_distance(y_true: np.ndarray, y_pred: np.ndarray):
    """
    Returns the euclidean distance between y_true and y_pred.

    :param y_true: NumPy.ndarray with the ground truth values.
    :param y_pred: NumPy.ndarray with the ground predicted values.
    :returns: Mean absolute error (float).
    """
    return np.sqrt(np.sum(np.power(np.subtract(y_true, y_pred), 2)))


def mean_absolute_percentage_error(y_true: np.ndarray, y_pred: np.ndarray):
    """
    Returns the mean absolute percentage error between y_true and y_pred. Throws ValueError if y_true contains zero values.

    :param y_true: NumPy.ndarray with the ground truth values.
    :param y_pred: NumPy.ndarray with the ground predicted values.
    :return: Mean absolute percentage error (float).
    """
    y_true, y_pred = np.array(y_true), np.array(y_pred)
    return np.mean(np.abs((y_true - y_pred) / y_true))


def rmse(y_true: np.ndarray, y_pred: np.ndarray):
    """
    Returns the root mean squared error between y_true and y_pred.

    :param y_true: NumPy.ndarray with the ground truth values.
    :param y_pred: NumPy.ndarray with the ground predicted values.
    :return: root mean squared error (float).
    """
    return np.sqrt(mean_squared_error(y_true, y_pred))


def column_correlations(dataset_a, dataset_b, categorical_columns, theil_u=True):
    """
    Columnwise correlation calculation between ``dataset_a`` and ``dataset_b``.

    :param dataset_a: First DataFrame
    :param dataset_b: Second DataFrame
    :param categorical_columns: The columns containing categorical values
    :param theil_u: Whether to use Theil's U. If False, use Cramer's V.
    :return: Mean correlation between all columns.
    """
    if categorical_columns is None:
        categorical_columns = list()
    elif categorical_columns == 'all':
        categorical_columns = dataset_a.columns
    assert dataset_a.columns.tolist() == dataset_b.columns.tolist()
    corr = pd.DataFrame(columns=dataset_a.columns, index=['correlation'])

    for column in dataset_a.columns.tolist():
        if column in categorical_columns:
            if theil_u:
                corr[column] = theils_u(dataset_a[column].sort_values(), dataset_b[column].sort_values())
            else:
                corr[column] = cramers_v(dataset_a[column].sort_values(), dataset_b[column].sort_vaues())
        else:
            corr[column], _ = ss.pearsonr(dataset_a[column].sort_values(), dataset_b[column].sort_values())
    corr.fillna(value=np.nan, inplace=True)
    correlation = np.mean(corr.values.flatten())
    return correlation


def associations(dataset: Union[pd.DataFrame, np.ndarray], cat_cols=None, mark_columns=False, theil_u=False, plot=True, return_results=False, **kwargs):
    """
    Adapted from: https://github.com/shakedzy/dython

    Calculate the correlation/strength-of-association of features in data-set with both categorical (eda_tools) and
    continuous features using:

     - Pearson's R for continuous-continuous cases
     - Correlation Ratio for categorical-continuous cases
     - Cramer's V or Theil's U for categorical-categorical cases

    :param dataset: NumPy ndarray / Pandas DataFrame
        The data-set for which the features' correlation is computed
    :param cat_cols: string / list / NumPy ndarray
        Names of columns of the data-set which hold categorical values. Can also be the string 'all' to state that all
        columns are categorical, or None (default) to state none are categorical
    :param mark_columns: Boolean (default: False)
        if True, output's columns' names will have a suffix of '(nom)' or '(con)' based on there type (eda_tools or
        continuous), as provided by cat_cols
    :param theil_u: Boolean (default: False)
        In the case of categorical-categorical feaures, use Theil's U instead of Cramer's V
    :param plot: Boolean (default: True)
        If True, plot a heat-map of the correlation matrix
    :param return_results: Boolean (default: False)
        If True, the function will return a Pandas DataFrame of the computed associations
    :param kwargs:
        Arguments to be passed to used function and methods
    :return: Pandas DataFrame
        A DataFrame of the correlation/strength-of-association between all features
    """
    if plot is False:
        assert kwargs == {}, f'You have some kwargs that are not needed.\nkwargs: {kwargs}'

    dataset = convert(dataset, 'dataframe')
    columns = dataset.columns
    if cat_cols is None:
        cat_cols = list()
    elif cat_cols == 'all':
        cat_cols = columns
    corr = pd.DataFrame(index=columns, columns=columns)
    for i in range(0, len(columns)):
        for j in range(i, len(columns)):
            if i == j:
                corr[columns[i]][columns[j]] = 1.0
            else:
                if columns[i] in cat_cols:
                    if columns[j] in cat_cols:
                        if theil_u:
                            corr[columns[j]][columns[i]] = theils_u(dataset[columns[i]], dataset[columns[j]])
                            corr[columns[i]][columns[j]] = theils_u(dataset[columns[j]], dataset[columns[i]])
                        else:
                            cell = cramers_v(dataset[columns[i]], dataset[columns[j]])
                            corr[columns[i]][columns[j]] = cell
                            corr[columns[j]][columns[i]] = cell
                    else:
                        cell = correlation_ratio(dataset[columns[i]], dataset[columns[j]])
                        corr[columns[i]][columns[j]] = cell
                        corr[columns[j]][columns[i]] = cell
                else:
                    if columns[j] in cat_cols:
                        cell = correlation_ratio(dataset[columns[j]], dataset[columns[i]])
                        corr[columns[i]][columns[j]] = cell
                        corr[columns[j]][columns[i]] = cell
                    else:
                        cell, _ = ss.pearsonr(dataset[columns[i]], dataset[columns[j]])
                        corr[columns[i]][columns[j]] = cell
                        corr[columns[j]][columns[i]] = cell
    corr.fillna(value=np.nan, inplace=True)
    if mark_columns:
        marked_columns = ['{} (nom)'.format(col) if col in cat_cols else '{} (con)'.format(col) for col in
                          columns]
        corr.columns = marked_columns
        corr.index = marked_columns
    if plot:
        if kwargs.get('ax') is None:
            plt.figure(figsize=kwargs.get('figsize', None))
        cmap = sns.diverging_palette(220, 10, as_cmap=True)
        sns.set(style="white")
        sns.heatmap(corr, annot=kwargs.get('annot', True), fmt=kwargs.get('fmt', '.2f'), cmap=cmap, vmax=1, center=0,
                    square=True, linewidths=kwargs.get('linewidths', 0.5), cbar_kws={"shrink": .8}, cbar=kwargs.get('cbar', True), ax=kwargs.get('ax', None))
        if kwargs.get('ax') is None:
            plt.show()
    if return_results:
        return corr


def numerical_encoding(dataset, cat_cols: str = 'all', drop_single_label: bool = False, drop_fact_dict: bool = True):
    """
    Adapted from: https://github.com/shakedzy/dython

    Encoding a data-set with mixed data (numerical and categorical) to a numerical-only data-set,
    using the following logic:

    - categorical with only a single value will be marked as zero (or dropped, if requested)
    - categorical with two values will be replaced with the result of Pandas `factorize`
    - categorical with more than two values will be replaced with the result of Pandas `get_dummies`
    - numerical columns will not be modified

    :param dataset: NumPy ndarray / Pandas DataFrame
        The data-set to encode
    :param cat_cols: sequence / string
        A sequence of the nominal (categorical) columns in the dataset. If string, must be 'all' to state that
        all columns are nominal. If None, nothing happens. Default: 'all'
    :param drop_single_label: Boolean, default = False
        If True, nominal columns with a only a single value will be dropped.
    :param drop_fact_dict: Boolean, default = True
        If True, the return value will be the encoded DataFrame alone. If False, it will be a tuple of
        the DataFrame and the dictionary of the binary factorization (originating from pd.factorize)
    :return: DataFrame or (DataFrame, dict). If `drop_fact_dict` is True, returns the encoded DataFrame.
<<<<<<< HEAD
    else, returns a tuple of the encoded DataFrame and dictionary, where each key is a two-value column, and the
    value is the original labels, as supplied by Pandas `factorize`. Will be empty if no two-value columns are
    present in the data-set
=======
        else, returns a tuple of the encoded DataFrame and dictionary, where each key is a two-value column, and the
        value is the original labels, as supplied by Pandas `factorize`. Will be empty if no two-value columns are
        present in the data-set
>>>>>>> b0aa5f60
    """
    dataset = convert(dataset, 'dataframe')
    if cat_cols is None:
        return dataset
    elif cat_cols == 'all':
        cat_cols = dataset.columns
    converted_dataset = pd.DataFrame()
    binary_columns_dict = dict()
    for col in dataset.columns:
        if col not in cat_cols:
            converted_dataset.loc[:, col] = dataset[col]
        else:
            unique_values = pd.unique(dataset[col])
            if len(unique_values) == 1 and not drop_single_label:
                converted_dataset.loc[:, col] = 0
            elif len(unique_values) == 2:
                converted_dataset.loc[:, col], binary_columns_dict[col] = pd.factorize(dataset[col])
            else:
                dummies = pd.get_dummies(dataset[col], prefix=col)
                converted_dataset = pd.concat([converted_dataset, dummies], axis=1)
    if drop_fact_dict:
        return converted_dataset
    else:
        return converted_dataset, binary_columns_dict


def plot_mean_std_comparison(evaluators: List):
    """
    Plot comparison between the means and standard deviations from each evaluator in evaluators.

    :param evaluators: list of TableEvaluator objects that are to be evaluated.
    """
    nr_plots = len(evaluators)
    fig, ax = plt.subplots(2, nr_plots, figsize=(4 * nr_plots, 7))
    flat_ax = ax.flatten()
    for i in range(nr_plots):
        plot_mean_std(evaluators[i].real, evaluators[i].fake, ax=ax[:, i])

    titles = [e.name if e is not None else idx for idx, e in enumerate(evaluators)]
    for i, label in enumerate(titles):
        title_font = {'size': '24'}
        flat_ax[i].set_title(label, **title_font)
    plt.tight_layout()


def plot_mean_std(real: pd.DataFrame, fake: pd.DataFrame, ax=None):
    """
    Plot the means and standard deviations of each dataset.

    :param real: DataFrame containing the real data
    :param fake: DataFrame containing the fake data
    :param ax: Axis to plot on. If none, a new figure is made.
    """
    if ax is None:
        fig, ax = plt.subplots(1, 2, figsize=(10, 5))
        fig.suptitle('Absolute Log Mean and STDs of numeric data\n', fontsize=16)

    real = real._get_numeric_data()
    fake = fake._get_numeric_data()
    real_mean = np.log(np.add(abs(real.mean()).values, 1e-5))
    fake_mean = np.log(np.add(abs(fake.mean()).values, 1e-5))
    min_mean = min(real_mean) - 1
    max_mean = max(real_mean) + 1
    line = np.arange(min_mean, max_mean)
    sns.lineplot(x=line, y=line, ax=ax[0])
    sns.scatterplot(x=real_mean,
                    y=fake_mean,
                    ax=ax[0])
    ax[0].set_title('Means of real and fake data')
    ax[0].set_xlabel('real data mean (log)')
    ax[0].set_ylabel('fake data mean (log)')

    real_std = np.log(np.add(real.std().values, 1e-5))
    fake_std = np.log(np.add(fake.std().values, 1e-5))
    min_std = min(real_std) - 1
    max_std = max(real_std) + 1
    line = np.arange(min_std, max_std)
    sns.lineplot(x=line, y=line, ax=ax[1])
    sns.scatterplot(x=real_std,
                    y=fake_std,
                    ax=ax[1])
    ax[1].set_title('Stds of real and fake data')
    ax[1].set_xlabel('real data std (log)')
    ax[1].set_ylabel('fake data std (log)')
    ax[0].grid(True)
    ax[1].grid(True)
    if ax is None:
        plt.show()<|MERGE_RESOLUTION|>--- conflicted
+++ resolved
@@ -374,15 +374,9 @@
         If True, the return value will be the encoded DataFrame alone. If False, it will be a tuple of
         the DataFrame and the dictionary of the binary factorization (originating from pd.factorize)
     :return: DataFrame or (DataFrame, dict). If `drop_fact_dict` is True, returns the encoded DataFrame.
-<<<<<<< HEAD
-    else, returns a tuple of the encoded DataFrame and dictionary, where each key is a two-value column, and the
-    value is the original labels, as supplied by Pandas `factorize`. Will be empty if no two-value columns are
-    present in the data-set
-=======
         else, returns a tuple of the encoded DataFrame and dictionary, where each key is a two-value column, and the
         value is the original labels, as supplied by Pandas `factorize`. Will be empty if no two-value columns are
         present in the data-set
->>>>>>> b0aa5f60
     """
     dataset = convert(dataset, 'dataframe')
     if cat_cols is None:
