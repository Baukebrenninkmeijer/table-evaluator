from unittest.mock import MagicMock, patch

import numpy as np
import pandas as pd
import pytest
from pandas.api.types import is_numeric_dtype

from table_evaluator.table_evaluator import TableEvaluator

# Ensure consistent random state
np.random.seed(42)


@pytest.fixture
def sample_data() -> tuple[pd.DataFrame, pd.DataFrame]:
    real_data = pd.DataFrame(
        {
            "A": [1, 2, 3, 4, 5],
            "B": ["a", "b", "c", "d", "e"],
            "C": [0.1, 0.2, 0.3, 0.4, 0.5],
            "D": [True, False, True, False, True],
        }
    )
    fake_data = pd.DataFrame(
        {
            "A": [1, 2, 3, 4, 5],
            "B": ["a", "b", "c", "d", "f"],
            "C": [0.15, 0.25, 0.35, 0.45, 0.55],
            "D": [True, True, False, False, True],
        }
    )

    return real_data, fake_data


@pytest.fixture
def large_sample_data() -> tuple[pd.DataFrame, pd.DataFrame]:
    np.random.seed(42)
    real_data = pd.DataFrame(
        {
            "A": np.random.randint(0, 100, 1000),
            "B": np.random.choice(["x", "y", "z"], 1000),
            "C": np.random.rand(1000),
            "D": np.random.choice([True, False], 1000),
        }
    )
    fake_data = pd.DataFrame(
        {
            "A": np.random.randint(0, 100, 1000),
            "B": np.random.choice(["x", "y", "z"], 1000),
            "C": np.random.rand(1000),
            "D": np.random.choice([True, False], 1000),
        }
    )
    return real_data, fake_data


def test_initialization(sample_data):
    real, fake = sample_data
    evaluator = TableEvaluator(real, fake, infer_types=False)
    eval_real = evaluator.real.sort_index(axis=1).sort_values("A")
    print("Evaluator Real")
    print(eval_real)
    print("Real")
    print(real)
    print()

    eval_fake = evaluator.fake.sort_index(axis=1).sort_values("A")
    print("Evaluator Fake")
    print(eval_fake)
    print("Fake")
    print(fake)
    pd.testing.assert_frame_equal(eval_real.reset_index(drop=True), real)
    pd.testing.assert_frame_equal(eval_fake.reset_index(drop=True), fake)
    assert evaluator.n_samples == 5
    assert set(evaluator.categorical_columns) == {"B", "D"}
    assert set(evaluator.numerical_columns) == {"A", "C"}


def test_initialization_with_custom_columns(sample_data):
    real, fake = sample_data
    evaluator = TableEvaluator(real, fake, cat_cols=["B"], unique_thresh=10)
    assert evaluator.categorical_columns == ["B"]
    assert set(evaluator.numerical_columns) == {"A", "C", "D"}


def test_plot_mean_std(sample_data):
    real, fake = sample_data
    evaluator = TableEvaluator(real, fake)

    with patch("table_evaluator.table_evaluator.plot_mean_std") as mock_plot:
        evaluator.plot_mean_std(show=False)
        mock_plot.assert_called_once()


def test_plot_cumsums(sample_data):
    real, fake = sample_data
    evaluator = TableEvaluator(real, fake)

<<<<<<< HEAD
    with (
        patch('matplotlib.pyplot.subplots', return_value=(MagicMock(), MagicMock())) as mock_subplots,
        patch('table_evaluator.table_evaluator.cdf') as mock_cdf,
    ):
=======
    with patch(
        "matplotlib.pyplot.subplots", return_value=(MagicMock(), MagicMock())
    ) as mock_subplots, patch("table_evaluator.table_evaluator.cdf") as mock_cdf:
>>>>>>> d71aa0b7
        evaluator.plot_cumsums(show=False)
        mock_subplots.assert_called_once()
        assert mock_cdf.call_count == 4  # One call for each column


def test_plot_distributions(sample_data):
    real, fake = sample_data
    evaluator = TableEvaluator(real, fake)

<<<<<<< HEAD
    with (
        patch('matplotlib.pyplot.subplots', return_value=(MagicMock(), MagicMock())) as mock_subplots,
        patch('seaborn.histplot') as mock_histplot,
        patch('seaborn.barplot') as mock_barplot,
    ):
=======
    with patch(
        "matplotlib.pyplot.subplots", return_value=(MagicMock(), MagicMock())
    ) as mock_subplots, patch("seaborn.histplot") as mock_histplot, patch(
        "seaborn.barplot"
    ) as mock_barplot:
>>>>>>> d71aa0b7
        evaluator.plot_distributions(show=False)
        mock_subplots.assert_called_once()
        assert mock_histplot.call_count == 2  # For numerical columns
        assert mock_barplot.call_count == 2  # For categorical columns


def test_plot_correlation_difference(sample_data):
    real, fake = sample_data
    evaluator = TableEvaluator(real, fake)

    with patch(
        "table_evaluator.table_evaluator.plot_correlation_difference"
    ) as mock_plot:
        evaluator.plot_correlation_difference(show=False)
        mock_plot.assert_called_once()


def test_plot_pca(sample_data):
    real, fake = sample_data
    evaluator = TableEvaluator(real, fake)

<<<<<<< HEAD
    with (
        patch('matplotlib.pyplot.subplots', return_value=(MagicMock(), MagicMock())) as mock_subplots,
        patch('seaborn.scatterplot') as mock_scatterplot,
        patch('table_evaluator.table_evaluator.PCA') as mock_pca,
    ):
=======
    with patch(
        "matplotlib.pyplot.subplots", return_value=(MagicMock(), MagicMock())
    ) as mock_subplots, patch("seaborn.scatterplot") as mock_scatterplot, patch(
        "table_evaluator.table_evaluator.PCA"
    ) as mock_pca:
>>>>>>> d71aa0b7
        mock_pca().fit_transform.return_value = np.random.rand(5, 2)
        evaluator.plot_pca(show=False)
        mock_subplots.assert_called_once()
        assert mock_scatterplot.call_count == 2


def test_correlation_distance(sample_data):
    real, fake = sample_data
    evaluator = TableEvaluator(real, fake)

    with patch("table_evaluator.table_evaluator.euclidean_distance") as mock_distance:
        mock_distance.return_value = 0.5
        distance = evaluator.correlation_distance(how="euclidean")
        assert distance == 0.5
        mock_distance.assert_called_once()


def test_get_copies(sample_data):
    real, fake = sample_data
    evaluator = TableEvaluator(real, real, verbose=True)

    copies = evaluator.get_copies()
    assert isinstance(copies, pd.DataFrame)
    assert copies.shape[0] == 5  # 4 rows are identical between real and fake

    copy_count = evaluator.get_copies(return_len=True)
    assert isinstance(copy_count, int)
    assert copy_count == 5


def test_get_copies_no_matches(sample_data):
    real, fake = sample_data
    evaluator = TableEvaluator(real, fake, verbose=True)

    copies = evaluator.get_copies()
    assert isinstance(copies, pd.DataFrame)
    assert copies.shape[0] == 0  # 4 rows are identical between real and fake

    copy_count = evaluator.get_copies(return_len=True)
    assert isinstance(copy_count, int)
    assert copy_count == 0


def test_get_duplicates(sample_data):
    real, fake = sample_data
    evaluator = TableEvaluator(real, fake)

    duplicates = evaluator.get_duplicates(return_values=True)
    assert isinstance(duplicates, tuple)
    assert isinstance(duplicates[0], pd.DataFrame)
    assert isinstance(duplicates[1], pd.DataFrame)
    assert duplicates[0].shape[0] == 0  # No duplicates in the real data
    assert duplicates[1].shape[0] == 0  # No duplicates in the fake data

    duplicate_counts = evaluator.get_duplicates(return_values=False)
    assert isinstance(duplicate_counts, tuple)
    assert isinstance(duplicate_counts[0], int)
    assert isinstance(duplicate_counts[1], int)
    assert duplicate_counts == (0, 0)


def test_pca_correlation(sample_data):
    real, fake = sample_data
    evaluator = TableEvaluator(real, fake)

    with patch("table_evaluator.table_evaluator.PCA") as mock_pca:
        mock_pca().explained_variance_ = np.array([0.5, 0.3, 0.2])
        correlation = evaluator.pca_correlation()
        assert isinstance(correlation, float)
        assert 0 <= correlation <= 1

<<<<<<< HEAD
    with (
        patch('table_evaluator.table_evaluator.PCA') as mock_pca,
        patch.object(evaluator, 'comparison_metric', return_value=(0.8, 0.1, 0.1)),
=======
    with patch("table_evaluator.table_evaluator.PCA") as mock_pca, patch.object(
        evaluator, "comparison_metric", return_value=(0.8, 0.1, 0.1)
>>>>>>> d71aa0b7
    ):
        mock_pca().explained_variance_ = np.array([0.5, 0.3, 0.2])
        correlation = evaluator.pca_correlation(lingress=True)
        assert isinstance(correlation, float)
        assert -1 <= correlation <= 1


def test_basic_statistical_evaluation(sample_data):
    real, fake = sample_data
    evaluator = TableEvaluator(real, fake)

    with patch("scipy.stats.spearmanr") as mock_spearmanr:
        mock_spearmanr.return_value = (0.8, 0.1)
        correlation = evaluator.basic_statistical_evaluation()
        assert correlation == 0.8


def test_correlation_correlation(sample_data):
    real, fake = sample_data
    evaluator = TableEvaluator(real, fake)

    with patch("table_evaluator.table_evaluator.associations") as mock_associations:
        mock_associations.return_value = {"corr": pd.DataFrame(np.random.rand(4, 4))}
        correlation = evaluator.correlation_correlation()
        assert isinstance(correlation, float)


def test_convert_numerical(sample_data):
    real, fake = sample_data
    evaluator = TableEvaluator(real, fake)

    real_num, fake_num = evaluator.convert_numerical()
    print(real_num.dtypes)
    print(fake_num.dtypes)
    assert all(is_numeric_dtype(real_num[c]) for c in real_num.columns)
    assert all(is_numeric_dtype(fake_num[c]) for c in fake_num.columns)


def test_convert_numerical_one_hot(sample_data):
    real, fake = sample_data
    evaluator = TableEvaluator(real, fake, verbose=True)

    real_oh, fake_oh = evaluator.convert_numerical_one_hot()
    assert real_oh.shape[1] > real.shape[1]
    assert fake_oh.shape[1] > fake.shape[1]
    print(real_oh.dtypes)
    print(fake_oh.dtypes)
    assert (real_oh.dtypes == np.number).all()
    assert (fake_oh.dtypes == np.number).all()


def test_estimator_evaluation(sample_data):
    real, fake = sample_data
    evaluator = TableEvaluator(real, fake, verbose=True)

<<<<<<< HEAD
    with (
        patch('table_evaluator.table_evaluator.KFold') as mock_kfold,
        patch('table_evaluator.table_evaluator.RandomForestClassifier') as mock_rf,
        patch('table_evaluator.table_evaluator.LogisticRegression') as mock_lr,
        patch('table_evaluator.table_evaluator.DecisionTreeClassifier') as mock_dt,
        patch('table_evaluator.table_evaluator.MLPClassifier') as mock_mlp,
        patch('table_evaluator.table_evaluator.mean_absolute_percentage_error') as mock_mape,
    ):
=======
    with patch("table_evaluator.table_evaluator.KFold") as mock_kfold, patch(
        "table_evaluator.table_evaluator.RandomForestClassifier"
    ) as mock_rf, patch(
        "table_evaluator.table_evaluator.LogisticRegression"
    ) as mock_lr, patch(
        "table_evaluator.table_evaluator.DecisionTreeClassifier"
    ) as mock_dt, patch(
        "table_evaluator.table_evaluator.MLPClassifier"
    ) as mock_mlp, patch(
        "table_evaluator.table_evaluator.mean_absolute_percentage_error"
    ) as mock_mape:
>>>>>>> d71aa0b7
        mock_kfold().split.return_value = [(np.array([0, 1, 2]), np.array([3, 4]))]
        mock_rf().fit.return_value = mock_rf()
        mock_lr().fit.return_value = mock_lr()
        mock_dt().fit.return_value = mock_dt()
        mock_mlp().fit.return_value = mock_mlp()

        mock_rf().predict.return_value = np.array([0, 1])
        mock_lr().predict.return_value = np.array([0, 1])
        mock_dt().predict.return_value = np.array([0, 1])
        mock_mlp().predict.return_value = np.array([0, 1])
        mock_mape.return_value = 0.5

        result = evaluator.estimator_evaluation(target_col="A", target_type="class")
        assert isinstance(result, float)
        assert 0 <= result <= 1


def test_row_distance(sample_data):
    real, fake = sample_data
    evaluator = TableEvaluator(real, fake)

    mean, std = evaluator.row_distance(n_samples=5)
    assert isinstance(mean, float)
    assert isinstance(std, float)


def test_column_correlations(sample_data):
    real, fake = sample_data
    evaluator = TableEvaluator(real, fake)

    with patch(
        "table_evaluator.table_evaluator.column_correlations"
    ) as mock_column_correlations:
        mock_column_correlations.return_value = 0.75
        result = evaluator.column_correlations()
        assert result == 0.75


def test_evaluate(sample_data):
    real, fake = sample_data
    evaluator = TableEvaluator(real, fake)

<<<<<<< HEAD
    with (
        patch.object(TableEvaluator, 'basic_statistical_evaluation', return_value=0.8),
        patch.object(TableEvaluator, 'correlation_correlation', return_value=0.7),
        patch.object(TableEvaluator, 'column_correlations', return_value=0.75),
        patch.object(TableEvaluator, 'row_distance', return_value=(0.5, 0.1)),
    ):
        results = evaluator.evaluate('A', target_type='class', return_outputs=True)
=======
    with patch.object(
        TableEvaluator, "basic_statistical_evaluation", return_value=0.8
    ), patch.object(
        TableEvaluator, "correlation_correlation", return_value=0.7
    ), patch.object(
        TableEvaluator, "column_correlations", return_value=0.75
    ), patch.object(TableEvaluator, "row_distance", return_value=(0.5, 0.1)):
        results = evaluator.evaluate("A", target_type="class", return_outputs=True)
>>>>>>> d71aa0b7
        assert isinstance(results, dict)
        assert "Overview Results" in results
        assert "Privacy Results" in results


def test_visual_evaluation(sample_data):
    real, fake = sample_data
    evaluator = TableEvaluator(real, fake)

<<<<<<< HEAD
    with (
        patch.object(evaluator, 'plot_mean_std') as mock_mean_std,
        patch.object(evaluator, 'plot_cumsums') as mock_cumsums,
        patch.object(evaluator, 'plot_distributions') as mock_distributions,
        patch.object(evaluator, 'plot_correlation_difference') as mock_correlation_difference,
        patch.object(evaluator, 'plot_pca') as mock_pca,
    ):
=======
    with patch.object(evaluator, "plot_mean_std") as mock_mean_std, patch.object(
        evaluator, "plot_cumsums"
    ) as mock_cumsums, patch.object(
        evaluator, "plot_distributions"
    ) as mock_distributions, patch.object(
        evaluator, "plot_correlation_difference"
    ) as mock_correlation_difference, patch.object(evaluator, "plot_pca") as mock_pca:
>>>>>>> d71aa0b7
        evaluator.visual_evaluation(show=False)

        mock_mean_std.assert_called_once()
        mock_cumsums.assert_called_once()
        mock_distributions.assert_called_once()
        mock_correlation_difference.assert_called_once()
        mock_pca.assert_called_once()


def test_error_handling():
    with pytest.raises(
        ValueError, match="Columns in real and fake dataframe are not the same"
    ):
        TableEvaluator(
            pd.DataFrame({"A": [1, 2, 3]}),
            pd.DataFrame({"A": [1, 2, 3], "B": [4, 5, 6]}),
        )

    with pytest.raises(ValueError):
        real = pd.DataFrame({"A": [1, 2, 3], "B": ["a", "b", "c"]})
        fake = pd.DataFrame({"A": [1, 2, 3], "B": ["a", "b", "c"]})
        evaluator = TableEvaluator(real, fake)
        evaluator.estimator_evaluation(target_col="A", target_type="invalid_type")


if __name__ == "__main__":
    pytest.main()<|MERGE_RESOLUTION|>--- conflicted
+++ resolved
@@ -97,16 +97,9 @@
     real, fake = sample_data
     evaluator = TableEvaluator(real, fake)
 
-<<<<<<< HEAD
-    with (
-        patch('matplotlib.pyplot.subplots', return_value=(MagicMock(), MagicMock())) as mock_subplots,
-        patch('table_evaluator.table_evaluator.cdf') as mock_cdf,
-    ):
-=======
     with patch(
         "matplotlib.pyplot.subplots", return_value=(MagicMock(), MagicMock())
     ) as mock_subplots, patch("table_evaluator.table_evaluator.cdf") as mock_cdf:
->>>>>>> d71aa0b7
         evaluator.plot_cumsums(show=False)
         mock_subplots.assert_called_once()
         assert mock_cdf.call_count == 4  # One call for each column
@@ -116,19 +109,11 @@
     real, fake = sample_data
     evaluator = TableEvaluator(real, fake)
 
-<<<<<<< HEAD
-    with (
-        patch('matplotlib.pyplot.subplots', return_value=(MagicMock(), MagicMock())) as mock_subplots,
-        patch('seaborn.histplot') as mock_histplot,
-        patch('seaborn.barplot') as mock_barplot,
-    ):
-=======
     with patch(
         "matplotlib.pyplot.subplots", return_value=(MagicMock(), MagicMock())
     ) as mock_subplots, patch("seaborn.histplot") as mock_histplot, patch(
         "seaborn.barplot"
     ) as mock_barplot:
->>>>>>> d71aa0b7
         evaluator.plot_distributions(show=False)
         mock_subplots.assert_called_once()
         assert mock_histplot.call_count == 2  # For numerical columns
@@ -150,19 +135,11 @@
     real, fake = sample_data
     evaluator = TableEvaluator(real, fake)
 
-<<<<<<< HEAD
-    with (
-        patch('matplotlib.pyplot.subplots', return_value=(MagicMock(), MagicMock())) as mock_subplots,
-        patch('seaborn.scatterplot') as mock_scatterplot,
-        patch('table_evaluator.table_evaluator.PCA') as mock_pca,
-    ):
-=======
     with patch(
         "matplotlib.pyplot.subplots", return_value=(MagicMock(), MagicMock())
     ) as mock_subplots, patch("seaborn.scatterplot") as mock_scatterplot, patch(
         "table_evaluator.table_evaluator.PCA"
     ) as mock_pca:
->>>>>>> d71aa0b7
         mock_pca().fit_transform.return_value = np.random.rand(5, 2)
         evaluator.plot_pca(show=False)
         mock_subplots.assert_called_once()
@@ -234,14 +211,8 @@
         assert isinstance(correlation, float)
         assert 0 <= correlation <= 1
 
-<<<<<<< HEAD
-    with (
-        patch('table_evaluator.table_evaluator.PCA') as mock_pca,
-        patch.object(evaluator, 'comparison_metric', return_value=(0.8, 0.1, 0.1)),
-=======
     with patch("table_evaluator.table_evaluator.PCA") as mock_pca, patch.object(
         evaluator, "comparison_metric", return_value=(0.8, 0.1, 0.1)
->>>>>>> d71aa0b7
     ):
         mock_pca().explained_variance_ = np.array([0.5, 0.3, 0.2])
         correlation = evaluator.pca_correlation(lingress=True)
@@ -297,16 +268,6 @@
     real, fake = sample_data
     evaluator = TableEvaluator(real, fake, verbose=True)
 
-<<<<<<< HEAD
-    with (
-        patch('table_evaluator.table_evaluator.KFold') as mock_kfold,
-        patch('table_evaluator.table_evaluator.RandomForestClassifier') as mock_rf,
-        patch('table_evaluator.table_evaluator.LogisticRegression') as mock_lr,
-        patch('table_evaluator.table_evaluator.DecisionTreeClassifier') as mock_dt,
-        patch('table_evaluator.table_evaluator.MLPClassifier') as mock_mlp,
-        patch('table_evaluator.table_evaluator.mean_absolute_percentage_error') as mock_mape,
-    ):
-=======
     with patch("table_evaluator.table_evaluator.KFold") as mock_kfold, patch(
         "table_evaluator.table_evaluator.RandomForestClassifier"
     ) as mock_rf, patch(
@@ -318,7 +279,6 @@
     ) as mock_mlp, patch(
         "table_evaluator.table_evaluator.mean_absolute_percentage_error"
     ) as mock_mape:
->>>>>>> d71aa0b7
         mock_kfold().split.return_value = [(np.array([0, 1, 2]), np.array([3, 4]))]
         mock_rf().fit.return_value = mock_rf()
         mock_lr().fit.return_value = mock_lr()
@@ -361,15 +321,6 @@
     real, fake = sample_data
     evaluator = TableEvaluator(real, fake)
 
-<<<<<<< HEAD
-    with (
-        patch.object(TableEvaluator, 'basic_statistical_evaluation', return_value=0.8),
-        patch.object(TableEvaluator, 'correlation_correlation', return_value=0.7),
-        patch.object(TableEvaluator, 'column_correlations', return_value=0.75),
-        patch.object(TableEvaluator, 'row_distance', return_value=(0.5, 0.1)),
-    ):
-        results = evaluator.evaluate('A', target_type='class', return_outputs=True)
-=======
     with patch.object(
         TableEvaluator, "basic_statistical_evaluation", return_value=0.8
     ), patch.object(
@@ -378,7 +329,6 @@
         TableEvaluator, "column_correlations", return_value=0.75
     ), patch.object(TableEvaluator, "row_distance", return_value=(0.5, 0.1)):
         results = evaluator.evaluate("A", target_type="class", return_outputs=True)
->>>>>>> d71aa0b7
         assert isinstance(results, dict)
         assert "Overview Results" in results
         assert "Privacy Results" in results
@@ -388,15 +338,6 @@
     real, fake = sample_data
     evaluator = TableEvaluator(real, fake)
 
-<<<<<<< HEAD
-    with (
-        patch.object(evaluator, 'plot_mean_std') as mock_mean_std,
-        patch.object(evaluator, 'plot_cumsums') as mock_cumsums,
-        patch.object(evaluator, 'plot_distributions') as mock_distributions,
-        patch.object(evaluator, 'plot_correlation_difference') as mock_correlation_difference,
-        patch.object(evaluator, 'plot_pca') as mock_pca,
-    ):
-=======
     with patch.object(evaluator, "plot_mean_std") as mock_mean_std, patch.object(
         evaluator, "plot_cumsums"
     ) as mock_cumsums, patch.object(
@@ -404,7 +345,6 @@
     ) as mock_distributions, patch.object(
         evaluator, "plot_correlation_difference"
     ) as mock_correlation_difference, patch.object(evaluator, "plot_pca") as mock_pca:
->>>>>>> d71aa0b7
         evaluator.visual_evaluation(show=False)
 
         mock_mean_std.assert_called_once()
