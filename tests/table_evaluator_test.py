--- conflicted
+++ resolved
@@ -1,19 +1,9 @@
 import pandas as pd
-<<<<<<< HEAD
-
-=======
->>>>>>> d71aa0b7
 from table_evaluator import TableEvaluator
 
 
 def test_table_evaluator_init():
     real_data = pd.DataFrame(
-<<<<<<< HEAD
-        {'col1': [1, 2, 3, 4, 5], 'col2': ['A', 'B', 'A', 'C', 'B'], 'col3': [10.1, 11.2, 12.3, 13.4, 14.5]}
-    )
-    fake_data = pd.DataFrame(
-        {'col1': [6, 7, 8, 9, 10], 'col2': ['B', 'C', 'A', 'A', 'C'], 'col3': [15.1, 16.2, 17.3, 18.4, 19.5]}
-=======
         {
             "col1": [1, 2, 3, 4, 5],
             "col2": ["A", "B", "A", "C", "B"],
@@ -26,7 +16,6 @@
             "col2": ["B", "C", "A", "A", "C"],
             "col3": [15.1, 16.2, 17.3, 18.4, 19.5],
         }
->>>>>>> d71aa0b7
     )
     evaluator = TableEvaluator(real_data, fake_data)
     assert evaluator.real is not None
@@ -37,12 +26,6 @@
 
 def test_evaluate_method():
     real_data = pd.DataFrame(
-<<<<<<< HEAD
-        {'col1': [1, 2, 3, 4, 5], 'col2': ['A', 'B', 'A', 'C', 'B'], 'col3': [10.1, 11.2, 12.3, 13.4, 14.5]}
-    )
-    fake_data = pd.DataFrame(
-        {'col1': [6, 7, 8, 9, 10], 'col2': ['B', 'C', 'A', 'A', 'C'], 'col3': [15.1, 16.2, 17.3, 18.4, 19.5]}
-=======
         {
             "col1": [1, 2, 3, 4, 5],
             "col2": ["A", "B", "A", "C", "B"],
@@ -55,7 +38,6 @@
             "col2": ["B", "C", "A", "A", "C"],
             "col3": [15.1, 16.2, 17.3, 18.4, 19.5],
         }
->>>>>>> d71aa0b7
     )
     evaluator = TableEvaluator(real_data, fake_data)
     results = evaluator.evaluate(
@@ -63,19 +45,11 @@
     )
     assert isinstance(results, dict)
     expected_keys = [
-<<<<<<< HEAD
-        'Overview Results',
-        '\nRegressor MSE-scores',
-        'Privacy Results',
-        'Jensen-Shannon distance',
-        'Kolmogorov-Smirnov statistic',
-=======
         "Overview Results",
-        "\nRegressor MSE-scores",
+        "Regressor MSE-scores",
         "Privacy Results",
         "Jensen-Shannon distance",
         "Kolmogorov-Smirnov statistic",
->>>>>>> d71aa0b7
     ]
     for key in expected_keys:
         assert key in results
@@ -83,22 +57,6 @@
 
 def test_evaluate_method_class():
     real_data = pd.DataFrame(
-<<<<<<< HEAD
-        {'col1': [1, 2, 3, 4, 5], 'col2': ['A', 'B', 'A', 'C', 'B'], 'col3': [10.1, 11.2, 12.3, 13.4, 14.5]}
-    )
-    fake_data = pd.DataFrame(
-        {'col1': [6, 7, 8, 9, 10], 'col2': ['B', 'C', 'A', 'A', 'C'], 'col3': [15.1, 16.2, 17.3, 18.4, 19.5]}
-    )
-    evaluator = TableEvaluator(real_data, fake_data, cat_cols=['col1', 'col2'])
-    results = evaluator.evaluate(target_col='col2', target_type='class', return_outputs=True)
-    assert isinstance(results, dict)
-    expected_keys = [
-        'Overview Results',
-        'Classifier F1-scores and their Jaccard similarities:',
-        'Privacy Results',
-        'Jensen-Shannon distance',
-        'Kolmogorov-Smirnov statistic',
-=======
         {
             "col1": [1, 2, 3, 4, 5],
             "col2": ["A", "B", "A", "C", "B"],
@@ -123,7 +81,6 @@
         "Privacy Results",
         "Jensen-Shannon distance",
         "Kolmogorov-Smirnov statistic",
->>>>>>> d71aa0b7
     ]
     for key in expected_keys:
         assert key in results