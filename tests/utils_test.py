import numpy as np
import pandas as pd

from table_evaluator.utils import _preprocess_data


def test_preprocess_data():
    real_data = pd.DataFrame(
<<<<<<< HEAD
        {'col1': [1, 2, 3, 4, 5], 'col2': ['A', 'B', 'A', 'C', 'B'], 'col3': [10.1, 11.2, np.nan, 13.4, 14.5]}
    )
    fake_data = pd.DataFrame(
        {'col1': [6, 7, 8, 9, 10], 'col2': ['B', 'C', 'A', 'A', 'C'], 'col3': [15.1, 16.2, 17.3, np.nan, 19.5]}
    )

    # Test with default parameters
    preprocessed_real, preprocessed_fake, numerical_cols, categorical_cols = _preprocess_data(
        real_data.copy(), fake_data.copy()
=======
        {
            "col1": [1, 2, 3, 4, 5],
            "col2": ["A", "B", "A", "C", "B"],
            "col3": [10.1, 11.2, np.nan, 13.4, 14.5],
        }
    )
    fake_data = pd.DataFrame(
        {
            "col1": [6, 7, 8, 9, 10],
            "col2": ["B", "C", "A", "A", "C"],
            "col3": [15.1, 16.2, 17.3, np.nan, 19.5],
        }
    )

    # Test with default parameters
    preprocessed_real, preprocessed_fake, numerical_cols, categorical_cols = (
        _preprocess_data(real_data.copy(), fake_data.copy())
>>>>>>> d71aa0b7
    )
    assert len(preprocessed_real) == len(preprocessed_fake)
    assert "col1" in numerical_cols
    assert "col3" in numerical_cols
    assert "col2" in categorical_cols
    assert not preprocessed_real.isnull().values.any()
    assert not preprocessed_fake.isnull().values.any()

    # Test with specified n_samples
    preprocessed_real, preprocessed_fake, _, _ = _preprocess_data(
        real_data.copy(), fake_data.copy(), n_samples=3
    )
    assert len(preprocessed_real) == 3
    assert len(preprocessed_fake) == 3

    # Test with specified cat_cols
<<<<<<< HEAD
    preprocessed_real, preprocessed_fake, numerical_cols, categorical_cols = _preprocess_data(
        real_data.copy(), fake_data.copy(), cat_cols=['col1', 'col2']
    )
    assert 'col3' in numerical_cols
    assert 'col1' in categorical_cols
    assert 'col2' in categorical_cols

    # Test with unique_thresh
    real_data_thresh = pd.DataFrame({'col1': [1, 1, 2, 2, 3], 'col2': [10, 11, 12, 13, 14]})
    fake_data_thresh = pd.DataFrame({'col1': [1, 1, 2, 2, 3], 'col2': [10, 11, 12, 13, 14]})
    preprocessed_real, preprocessed_fake, numerical_cols, categorical_cols = _preprocess_data(
        real_data_thresh.copy(), fake_data_thresh.copy(), unique_thresh=2
    )
    assert 'col1' in numerical_cols  # col1 has 3 unique values, so it remains numerical
    assert 'col2' in numerical_cols

    # Test with different column order
    fake_data_reordered = pd.DataFrame(
        {'col3': [15.1, 16.2, 17.3, np.nan, 19.5], 'col1': [6, 7, 8, 9, 10], 'col2': ['B', 'C', 'A', 'A', 'C']}
    )
    preprocessed_real, preprocessed_fake, _, _ = _preprocess_data(real_data.copy(), fake_data_reordered.copy())
    assert preprocessed_real.columns.tolist() == preprocessed_fake.columns.tolist()

    # Test with NaN values and check if they are filled
    real_data_nan = pd.DataFrame({'col1': [1, 2, np.nan, 4, 5], 'col2': ['A', np.nan, 'A', 'C', 'B']})
    fake_data_nan = pd.DataFrame({'col1': [6, np.nan, 8, 9, 10], 'col2': [np.nan, 'C', 'A', 'A', 'C']})
    preprocessed_real, preprocessed_fake, _, _ = _preprocess_data(real_data_nan.copy(), fake_data_nan.copy())
=======
    preprocessed_real, preprocessed_fake, numerical_cols, categorical_cols = (
        _preprocess_data(real_data.copy(), fake_data.copy(), cat_cols=["col1", "col2"])
    )
    assert "col3" in numerical_cols
    assert "col1" in categorical_cols
    assert "col2" in categorical_cols

    # Test with unique_thresh
    real_data_thresh = pd.DataFrame(
        {"col1": [1, 1, 2, 2, 3], "col2": [10, 11, 12, 13, 14]}
    )
    fake_data_thresh = pd.DataFrame(
        {"col1": [1, 1, 2, 2, 3], "col2": [10, 11, 12, 13, 14]}
    )
    preprocessed_real, preprocessed_fake, numerical_cols, categorical_cols = (
        _preprocess_data(
            real_data_thresh.copy(), fake_data_thresh.copy(), unique_thresh=2
        )
    )
    assert "col1" in numerical_cols  # col1 has 3 unique values, so it remains numerical
    assert "col2" in numerical_cols

    # Test with different column order
    fake_data_reordered = pd.DataFrame(
        {
            "col3": [15.1, 16.2, 17.3, np.nan, 19.5],
            "col1": [6, 7, 8, 9, 10],
            "col2": ["B", "C", "A", "A", "C"],
        }
    )
    preprocessed_real, preprocessed_fake, _, _ = _preprocess_data(
        real_data.copy(), fake_data_reordered.copy()
    )
    assert preprocessed_real.columns.tolist() == preprocessed_fake.columns.tolist()

    # Test with NaN values and check if they are filled
    real_data_nan = pd.DataFrame(
        {"col1": [1, 2, np.nan, 4, 5], "col2": ["A", np.nan, "A", "C", "B"]}
    )
    fake_data_nan = pd.DataFrame(
        {"col1": [6, np.nan, 8, 9, 10], "col2": [np.nan, "C", "A", "A", "C"]}
    )
    preprocessed_real, preprocessed_fake, _, _ = _preprocess_data(
        real_data_nan.copy(), fake_data_nan.copy()
    )
>>>>>>> d71aa0b7
    assert not preprocessed_real.isnull().values.any()
    assert not preprocessed_fake.isnull().values.any()<|MERGE_RESOLUTION|>--- conflicted
+++ resolved
@@ -1,22 +1,10 @@
+import pandas as pd
 import numpy as np
-import pandas as pd
-
 from table_evaluator.utils import _preprocess_data
 
 
 def test_preprocess_data():
     real_data = pd.DataFrame(
-<<<<<<< HEAD
-        {'col1': [1, 2, 3, 4, 5], 'col2': ['A', 'B', 'A', 'C', 'B'], 'col3': [10.1, 11.2, np.nan, 13.4, 14.5]}
-    )
-    fake_data = pd.DataFrame(
-        {'col1': [6, 7, 8, 9, 10], 'col2': ['B', 'C', 'A', 'A', 'C'], 'col3': [15.1, 16.2, 17.3, np.nan, 19.5]}
-    )
-
-    # Test with default parameters
-    preprocessed_real, preprocessed_fake, numerical_cols, categorical_cols = _preprocess_data(
-        real_data.copy(), fake_data.copy()
-=======
         {
             "col1": [1, 2, 3, 4, 5],
             "col2": ["A", "B", "A", "C", "B"],
@@ -34,7 +22,6 @@
     # Test with default parameters
     preprocessed_real, preprocessed_fake, numerical_cols, categorical_cols = (
         _preprocess_data(real_data.copy(), fake_data.copy())
->>>>>>> d71aa0b7
     )
     assert len(preprocessed_real) == len(preprocessed_fake)
     assert "col1" in numerical_cols
@@ -51,35 +38,6 @@
     assert len(preprocessed_fake) == 3
 
     # Test with specified cat_cols
-<<<<<<< HEAD
-    preprocessed_real, preprocessed_fake, numerical_cols, categorical_cols = _preprocess_data(
-        real_data.copy(), fake_data.copy(), cat_cols=['col1', 'col2']
-    )
-    assert 'col3' in numerical_cols
-    assert 'col1' in categorical_cols
-    assert 'col2' in categorical_cols
-
-    # Test with unique_thresh
-    real_data_thresh = pd.DataFrame({'col1': [1, 1, 2, 2, 3], 'col2': [10, 11, 12, 13, 14]})
-    fake_data_thresh = pd.DataFrame({'col1': [1, 1, 2, 2, 3], 'col2': [10, 11, 12, 13, 14]})
-    preprocessed_real, preprocessed_fake, numerical_cols, categorical_cols = _preprocess_data(
-        real_data_thresh.copy(), fake_data_thresh.copy(), unique_thresh=2
-    )
-    assert 'col1' in numerical_cols  # col1 has 3 unique values, so it remains numerical
-    assert 'col2' in numerical_cols
-
-    # Test with different column order
-    fake_data_reordered = pd.DataFrame(
-        {'col3': [15.1, 16.2, 17.3, np.nan, 19.5], 'col1': [6, 7, 8, 9, 10], 'col2': ['B', 'C', 'A', 'A', 'C']}
-    )
-    preprocessed_real, preprocessed_fake, _, _ = _preprocess_data(real_data.copy(), fake_data_reordered.copy())
-    assert preprocessed_real.columns.tolist() == preprocessed_fake.columns.tolist()
-
-    # Test with NaN values and check if they are filled
-    real_data_nan = pd.DataFrame({'col1': [1, 2, np.nan, 4, 5], 'col2': ['A', np.nan, 'A', 'C', 'B']})
-    fake_data_nan = pd.DataFrame({'col1': [6, np.nan, 8, 9, 10], 'col2': [np.nan, 'C', 'A', 'A', 'C']})
-    preprocessed_real, preprocessed_fake, _, _ = _preprocess_data(real_data_nan.copy(), fake_data_nan.copy())
-=======
     preprocessed_real, preprocessed_fake, numerical_cols, categorical_cols = (
         _preprocess_data(real_data.copy(), fake_data.copy(), cat_cols=["col1", "col2"])
     )
@@ -125,6 +83,5 @@
     preprocessed_real, preprocessed_fake, _, _ = _preprocess_data(
         real_data_nan.copy(), fake_data_nan.copy()
     )
->>>>>>> d71aa0b7
     assert not preprocessed_real.isnull().values.any()
     assert not preprocessed_fake.isnull().values.any()