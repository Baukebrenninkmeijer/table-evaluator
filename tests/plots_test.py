import os

import numpy as np
<<<<<<< HEAD
import pandas as pd

from table_evaluator.plots import plot_cumsums, plot_distributions


def test_plot_cumsums(tmp_path):
    real_data = pd.DataFrame(np.random.rand(100, 3), columns=['col1', 'col2', 'col3'])
    fake_data = pd.DataFrame(np.random.rand(100, 3), columns=['col1', 'col2', 'col3'])

    # Test with fname (saving to file)
    fname = tmp_path / 'cumsums.png'
    plot_cumsums(real_data, fake_data, fname=fname, show=False)
    assert os.path.exists(fname)

    # Test without fname but with show=False to prevent plot windows during testing
    plot_cumsums(real_data, fake_data, show=False)


def test_plot_distributions(tmp_path):
    real_data = pd.DataFrame(np.random.rand(100, 3), columns=['col1', 'col2', 'col3'])
    fake_data = pd.DataFrame(np.random.rand(100, 3), columns=['col1', 'col2', 'col3'])
=======
from table_evaluator.plots import plot_distributions


def test_plot_distributions(tmp_path):
    real_data = pd.DataFrame(np.random.rand(100, 3), columns=["col1", "col2", "col3"])
    fake_data = pd.DataFrame(np.random.rand(100, 3), columns=["col1", "col2", "col3"])
>>>>>>> d71aa0b7

    # Test with fname (saving to file)
    fname = tmp_path / 'distributions.png'
    plot_distributions(real_data, fake_data, fname=fname, show=False)
    assert os.path.exists(fname)

    # Test without fname but with show=False to prevent plot windows during testing
    plot_distributions(real_data, fake_data, show=False)<|MERGE_RESOLUTION|>--- conflicted
+++ resolved
@@ -1,18 +1,17 @@
 import os
 
 import numpy as np
-<<<<<<< HEAD
 import pandas as pd
 
 from table_evaluator.plots import plot_cumsums, plot_distributions
 
 
 def test_plot_cumsums(tmp_path):
-    real_data = pd.DataFrame(np.random.rand(100, 3), columns=['col1', 'col2', 'col3'])
-    fake_data = pd.DataFrame(np.random.rand(100, 3), columns=['col1', 'col2', 'col3'])
+    real_data = pd.DataFrame(np.random.rand(100, 3), columns=["col1", "col2", "col3"])
+    fake_data = pd.DataFrame(np.random.rand(100, 3), columns=["col1", "col2", "col3"])
 
     # Test with fname (saving to file)
-    fname = tmp_path / 'cumsums.png'
+    fname = tmp_path / "cumsums.png"
     plot_cumsums(real_data, fake_data, fname=fname, show=False)
     assert os.path.exists(fname)
 
@@ -21,19 +20,11 @@
 
 
 def test_plot_distributions(tmp_path):
-    real_data = pd.DataFrame(np.random.rand(100, 3), columns=['col1', 'col2', 'col3'])
-    fake_data = pd.DataFrame(np.random.rand(100, 3), columns=['col1', 'col2', 'col3'])
-=======
-from table_evaluator.plots import plot_distributions
-
-
-def test_plot_distributions(tmp_path):
     real_data = pd.DataFrame(np.random.rand(100, 3), columns=["col1", "col2", "col3"])
     fake_data = pd.DataFrame(np.random.rand(100, 3), columns=["col1", "col2", "col3"])
->>>>>>> d71aa0b7
 
     # Test with fname (saving to file)
-    fname = tmp_path / 'distributions.png'
+    fname = tmp_path / "distributions.png"
     plot_distributions(real_data, fake_data, fname=fname, show=False)
     assert os.path.exists(fname)
 
